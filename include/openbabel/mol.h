/**********************************************************************
mol.h - Handle molecules. Declarations of OBMol, OBAtom, OBBond, OBResidue.
        (the main header for Open Babel)

Copyright (C) 1998-2001 by OpenEye Scientific Software, Inc.
Some portions Copyright (C) 2001-2006 by Geoffrey R. Hutchison
Some portions Copyright (C) 2003 by Michael Banck

This file is part of the Open Babel project.
For more information, see <http://openbabel.org/>

This program is free software; you can redistribute it and/or modify
it under the terms of the GNU General Public License as published by
the Free Software Foundation version 2 of the License.

This program is distributed in the hope that it will be useful,
but WITHOUT ANY WARRANTY; without even the implied warranty of
MERCHANTABILITY or FITNESS FOR A PARTICULAR PURPOSE.  See the
GNU General Public License for more details.
***********************************************************************/

#ifndef OB_MOL_H
#define OB_MOL_H

#include <openbabel/babelconfig.h>

#ifndef EXTERN
#  define EXTERN extern
#endif

#include <math.h>
#include <float.h>

#include <vector>
#include <string>
#include <map>

#include <openbabel/base.h>

namespace OpenBabel
{
  class OBAtom;
  class OBBond;
  class OBResidue;
  class OBRing;
  class OBInternalCoord;
  class OBConversion; //used only as a pointer
  class vector3;
  class OBBitVec;
  class OBMolAtomDFSIter;
  class OBChainsParser;

  typedef std::vector<OBAtom*>::iterator OBAtomIterator;
  typedef std::vector<OBBond*>::iterator OBBondIterator;
  typedef std::vector<OBResidue*>::iterator OBResidueIterator;

  // Class OBMol
  //MOL Property Macros (flags) -- 32+ bits
  //! Smallest Set of Smallest Rings (SSSR) done. See OBRing and OBMol::FindSSSR
#define OB_SSSR_MOL              (1<<1)
  //! Ring flags have been set: See OBRing::FindRingAtomsAndBonds
#define OB_RINGFLAGS_MOL         (1<<2)
  //! Aromatic flags have been set for atoms and bonds
#define OB_AROMATIC_MOL          (1<<3)
  //! Atom typing has been performed. See OBAtomTyper
#define OB_ATOMTYPES_MOL         (1<<4)
  //! Chirality detection has been performed.
#define OB_CHIRALITY_MOL         (1<<5)
  //! Partial charges have been set or percieved
#define OB_PCHARGE_MOL           (1<<6)
  //! Atom hybridizations have been set. See OBAtomTyper
#define OB_HYBRID_MOL            (1<<8)
  //! Ring "closure" bonds have been set. See OBBond::IsClosure
#define OB_CLOSURE_MOL           (1<<11)
  //! Hyrdogen atoms have been added where needed. See OBMol::AddHydrogens
#define OB_H_ADDED_MOL           (1<<12)
  //! pH correction for hydrogen addition has been performed.
#define OB_PH_CORRECTED_MOL      (1<<13)
  //! Biomolecular chains and residues have been set. See OBChainsParser
#define OB_CHAINS_MOL            (1<<15)
  //! Total charge on this molecule has been set. See OBMol::SetTotalCharge
#define OB_TCHARGE_MOL		       (1<<16)
  //! Total spin on this molecule has been set. See OBMol::SetTotalSpinMultiplicity
#define OB_TSPIN_MOL             (1<<17)
  //! Ring typing has been performed. See OBRingTyper
#define OB_RINGTYPES_MOL         (1<<18)
  //! A pattern, not a complete molecule.
#define OB_PATTERN_STRUCTURE     (1<<19)
  //! Largest Set of Smallest Rings (LSSR) done. See OBRing and OBMol::FindLSSR
#define OB_LSSR_MOL              (1<<20)
  //! SpinMultiplicities on atoms have been set in OBMol::AssignSpinMultiplicity()
#define OB_ATOMSPIN_MOL          (1<<21)
  //! Treat as reaction
#define OB_REACTION_MOL          (1<<22)
<<<<<<< HEAD
  //! Molecule is repeating in a periodic unit cell
#define OB_PERIODIC_MOL          (1<<23)
  // flags 24-32 unspecified
=======
  // flags 22-32 unspecified

#define SET_OR_UNSET_FLAG(X) \
  if (value) SetFlag(X); \
  else     UnsetFlag(X);

>>>>>>> c1957136
#define OB_CURRENT_CONFORMER	 -1

enum HydrogenType { AllHydrogen, PolarHydrogen, NonPolarHydrogen };

  // class introduction in mol.cpp
 class OBAPI OBMol: public OBBase
  {
  protected:
    int                           _flags;	//!< bitfield of flags
    bool                          _autoPartialCharge;//!< Assign partial charges automatically
    bool                          _autoFormalCharge;//!< Assign formal charges automatically
    std::string                   _title;     	//!< Molecule title
    std::vector<OBAtom*>          _vatom;      	//!< vector of atoms
    std::vector<OBAtom*>          _atomIds;    	//!< vector of atoms indexed by id
    std::vector<OBBond*>          _vbond;      	//!< vector of bonds
    std::vector<OBBond*>          _bondIds;     //!< vector of bonds
    unsigned short int            _dimension;   //!< Dimensionality of coordinates
    int				  _totalCharge; //!< Total charge on the molecule
    unsigned int                  _totalSpin;   //!< Total spin on the molecule (if not specified, assumes lowest possible spin)
    double                        *_c;	        //!< coordinate array
    std::vector<double*>          _vconf;       //!< vector of conformers
    double                        _energy;      //!< heat of formation
    unsigned int                  _natoms;      //!< Number of atoms
    unsigned int                  _nbonds;      //!< Number of bonds
    std::vector<OBResidue*>       _residue;     //!< Residue information (if applicable)
    std::vector<OBInternalCoord*> _internals;   //!< Internal Coordinates (if applicable)
    unsigned short int            _mod;	        //!< Number of nested calls to BeginModify()

  public:

    //! \name Initialization and data (re)size methods
    //@{
    //! Constructor
    OBMol();
    //! Copy constructor, copies atoms,bonds and OBGenericData
    OBMol(const OBMol &);
    //! Destructor
    virtual ~OBMol();
    //! Assignment, copies atoms,bonds and OBGenericData
    OBMol &operator=(const OBMol &mol);
    //! Copies atoms and bonds but not OBGenericData
    OBMol &operator+=(const OBMol &mol);

    //! Reserve a minimum number of atoms for internal storage
    //! This improves performance since the internal atom vector does not grow.
    void ReserveAtoms(int natoms)
    {
      if (natoms > 0 && _mod) {
        _vatom.reserve(natoms);
        _atomIds.reserve(natoms);
      }
    }

    //! Free an OBAtom pointer if defined. Does no bookkeeping
    //! \see DeleteAtom which ensures internal connections
    virtual void DestroyAtom(OBAtom*);
    //! Free an OBBond pointer if defined. Does no bookkeeping
    //! \see DeleteBond which ensures internal connections
    virtual void DestroyBond(OBBond*);
    //! Free an OBResidue pointer if defined. Does no bookkeeping
    //! \see DeleteResidue which ensures internal connections
    virtual void DestroyResidue(OBResidue*);

    //! Add the specified atom to this molecule
    //! \param atom        the atom to add
    //! \param forceNewId  whether to make a new atom Id even if the atom already has one (default is false)
    //! \return Whether the method was successful
    bool AddAtom(OBAtom& atom, bool forceNewId = false);
    //! Add a new atom to this molecule (like AddAtom)
    //! Calls BeginModify() before insertion and EndModify() after insertion
    bool InsertAtom(OBAtom &);
    //! Add a new bond to the molecule with the specified parameters
    //! \param beginIdx  the atom index of the "start" atom
    //! \param endIdx    the atom index of the "end" atom
    //! \param order     the bond order (see OBBond::GetBondOrder())
    //! \param flags     any bond flags such as stereochemistry (default = none)
    //! \param insertpos the position index to insert the bond (default = none)
    //! \return Whether the new bond creation was successful
    bool AddBond(int beginIdx, int endIdx, int order,
                 int flags=0,int insertpos=-1);
    //! Add the specified residue to this molecule and update connections
    //! \return Whether the method was successful
    bool AddBond(OBBond&);
    //! Add the specified residue to this molecule and update connections
    //! \return Whether the method was successful
    bool AddResidue(OBResidue&);

    //! Create a new OBAtom in this molecule and ensure connections
    //! (e.g. OBAtom::GetParent(). A new unique id will be assigned
    //! to this atom.
    OBAtom    *NewAtom();
    //! Create a new OBAtom in this molecule and ensure connections.
    //! (e.g. OBAtom::GetParent(). The @p id will be assigned to this
    //! atom.
    OBAtom    *NewAtom(unsigned long id);
    //! Create a new OBBond in this molecule and ensure connections
    //! (e.g. OBBond::GetParent(). A new unique id will be assigned
    //! to this bond.
    OBBond    *NewBond();
    //! Create a new OBBond in this molecule and ensure connections
    //! (e.g. OBBond::GetParent(). The @p id will be assigned to this
    //! bond.
    OBBond    *NewBond(unsigned long id);
    //! Create a new OBResidue in this molecule and ensure connections.
    OBResidue *NewResidue();
    //! Deletes an atom from this molecule and all appropriate bonds.
    //! Updates the molecule and atom and bond indexes accordingly.
    //! \warning Does not update any residues which may contain this atom
    //! \return Whether deletion was successful
    bool DeleteAtom(OBAtom*, bool destroyAtom = true);
    //! Deletes an bond from this molecule and updates accordingly
    //! \return Whether deletion was successful
    bool DeleteBond(OBBond*, bool destroyBond = true);
    //! Deletes a residue from this molecule and updates accordingly.
    //! \return Whether deletion was successful
    bool DeleteResidue(OBResidue*, bool destroyResidue = true);
    //@}

    //! \name Molecule modification methods
    //@{
    //! Call when making many modifications -- clears conformer/rotomer data.
    //! The method "turns off" perception routines, improving performance.
    //! Changes in molecular structure will be re-considered after modifications.
    virtual void BeginModify(void);
    //! Call when done with modificaions -- re-perceive data as needed.
    //! This method "turns on" perception routines and re-evaluates molecular
    //! structure.
    virtual void EndModify(bool nukePerceivedData=true);
    //! \return The number of nested BeginModify() calls. Used internally.
    int GetMod()           {      return(_mod);    }
    //! Increase the number of nested BeginModify calls. Dangerous!
    //! Instead, properly use BeginModify as needed.
    void IncrementMod()    {      _mod++;          }
    //! Decrease the number of nested BeginModify calls. Dangerous!
    //! Instead, properly use EndModify as needed.
    void DecrementMod()    {      _mod--;          }
    //@}

    //! \name Data retrieval methods
    //@{
    //! \return the entire set of flags. (Internal use, mainly.)
    int          GetFlags()               { return(_flags); }
    //! \return the title of this molecule (often the filename)
    //! \param replaceNewlines whether to replace any newline characters with spaces
    const char  *GetTitle(bool replaceNewlines = true) const;
    //! \return the number of atoms (i.e. OBAtom children)
    unsigned int NumAtoms() const         {  return(_natoms); }
    //! \return the number of bonds (i.e. OBBond children)
    unsigned int NumBonds() const         {  return(_nbonds); }
    //! \return the number of non-hydrogen atoms
    unsigned int NumHvyAtoms();
    //! \return the number of residues (i.e. OBResidue substituents)
    unsigned int NumResidues() const      { return(static_cast<unsigned int> (_residue.size())); }
    //! \return the number of rotatable bonds. If sampleRingBonds is true, will include rotors within rings (see OBBond::IsRotor() for details)
    unsigned int NumRotors(bool sampleRingBonds=false);

    //! \return the atom at index @p idx or NULL if it does not exist.
    //! \warning Atom indexing will change. Use iterator methods instead.
    OBAtom      *GetAtom(int idx) const;
    //! \return the atom with @p id or NULL if it does not exist.
    OBAtom      *GetAtomById(unsigned long id) const;
    //! \return the first atom in this molecule, or NULL if none exist.
    //! \deprecated Will be removed in favor of more standard iterator methods
    OBAtom      *GetFirstAtom() const;
    //! \return the bond at index @p idx or NULL if it does not exist.
    //! \warning Bond indexing may change. Use iterator methods instead.
    OBBond      *GetBond(int idx) const;
    //! \return the bond with @p id or NULL if it does not exist.
    OBBond      *GetBondById(unsigned long id) const;
    //! \return the bond connecting the atom indexed by @p a and @p b or NULL if none exists.
    //! \warning Atom indexing will change. Use atom objects and iterators instead.
    OBBond      *GetBond(int a, int b) const;
    // The safer version of the above method
    //! \return the bond between the atoms @p bgn and @p end or NULL if none exists
    OBBond      *GetBond(OBAtom* bgn, OBAtom* end) const;
    //! \return the residue indexed by @p idx, or NULL if none exists
    //! \warning Residue indexing may change. Use iterator methods instead.
    OBResidue   *GetResidue(int idx) const;
    std::vector<OBInternalCoord*> GetInternalCoord();
    /*! \return the dihedral angle (in degrees) between the four atoms supplied a1-a2-a3-a4)
     *  WARNING: SetTorsion takes an angle in radians while GetTorsion returns it
     *  in degrees
     */
    double       GetTorsion(int,int,int,int);
    /*! \return the dihedral angle (in degrees) between the four atoms @p a, @p b, @p c, and @p d)
     *  WARNING: SetTorsion takes an angle in radians while GetTorsion returns it
     *  in degrees
     */
    double       GetTorsion(OBAtom* a,OBAtom* b,OBAtom* c,OBAtom* d);
    //! \return the angle (in degrees) between the three atoms @p a, @p b and @p c
    //!  (where  a-> b (vertex) -> c )
    double GetAngle(OBAtom* a, OBAtom* b, OBAtom* c);
    //! \return the size of the smallest ring if a and b are in the same ring, 0 otherwise
    //! \since version 2.4
    int AreInSameRing(OBAtom *a, OBAtom *b);
    //! \return the stochoimetric formula (e.g., C4H6O)
    std::string  GetFormula();
    //! \return the stochoimetric formula in spaced format e.g. C 4 H 6 O 1
    std::string  GetSpacedFormula(int ones=0, const char* sp=" ", bool implicitH = true);
    //! \return the heat of formation for this molecule (in kcal/mol)
    double       GetEnergy() const { return _energy; }
    //! \return the standard molar mass given by IUPAC atomic masses (amu)
    double       GetMolWt(bool implicitH = true);
    //! \return the mass given by isotopes (or most abundant isotope, if not specified)
    double	 GetExactMass(bool implicitH = true);
    //! \return the total charge on this molecule (i.e., 0 = neutral, +1, -1...)
    int		 GetTotalCharge();
    //! \return the total spin on this molecule (i.e., 1 = singlet, 2 = doublet...)
    unsigned int GetTotalSpinMultiplicity();
    //! \return the dimensionality of coordinates (i.e., 0 = unknown or no coord, 2=2D, 3=3D)
    unsigned short int GetDimension() const { return _dimension; }
    //! \return the set of all atomic coordinates. See OBAtom::GetCoordPtr for more
    double      *GetCoordinates() { return(_c); }
    //! \return the Smallest Set of Smallest Rings has been run (see OBRing class)
    std::vector<OBRing*> &GetSSSR();
    //! \return the Largest Set of Smallest Rings has been run (see OBRing class)
    std::vector<OBRing*> &GetLSSR();
    //! Get the current flag for whether formal charges are set with pH correction
    bool AutomaticFormalCharge()   { return(_autoFormalCharge);  }
    //! Get the current flag for whether partial charges are auto-determined
    bool AutomaticPartialCharge()  { return(_autoPartialCharge); }
    //@}


    //! \name Data modification methods
    //@{
    //! Set the title of this molecule to @p title
    void   SetTitle(const char *title);
    //! Set the title of this molecule to @p title
    void   SetTitle(std::string &title);
    //! Set the stochiometric formula for this molecule
    void   SetFormula(std::string molFormula);
    //! Set the heat of formation for this molecule (in kcal/mol)
    void   SetEnergy(double energy) { _energy = energy; }
    //! Set the dimension of this molecule (i.e., 0, 1 , 2, 3)
    void   SetDimension(unsigned short int d) { _dimension = d; }
    //! Set the total charge of this molecule to @p charge
    void   SetTotalCharge(int charge);
    //! Set the total spin multiplicity of this molecule to @p spinMultiplicity
    //! Overrides the calculation from spin multiplicity of OBAtoms
    void   SetTotalSpinMultiplicity(unsigned int spinMultiplicity);
    //! Set the internal coordinates to @p int_coord
    //! (Does not call InternalToCartesian to update the 3D cartesian
    //! coordinates).
    //! The size of the @p int_coord has to be the same as the number of atoms
    //! in molecule (+ NULL at the beginning).
    void SetInternalCoord(std::vector<OBInternalCoord*> int_coord);
    //! Set the flag for determining automatic formal charges with pH (default=true)
    void SetAutomaticFormalCharge(bool val)
    { _autoFormalCharge=val;  }
    //! Set the flag for determining partial charges automatically (default=true)
    void SetAutomaticPartialCharge(bool val)
    { _autoPartialCharge=val; }

    //! Mark that aromaticity has been perceived for this molecule (see OBAromaticTyper)
    void   SetAromaticPerceived(bool value = true)    { SET_OR_UNSET_FLAG(OB_AROMATIC_MOL);    }
    //! Mark that Smallest Set of Smallest Rings has been run (see OBRing class)
    void   SetSSSRPerceived(bool value = true)        { SET_OR_UNSET_FLAG(OB_SSSR_MOL);        }
    //! Mark that Largest Set of Smallest Rings has been run (see OBRing class)
    void   SetLSSRPerceived(bool value = true)        { SET_OR_UNSET_FLAG(OB_LSSR_MOL);        }
    //! Mark that rings have been perceived (see OBRing class for details)
    void   SetRingAtomsAndBondsPerceived(bool value = true) { SET_OR_UNSET_FLAG(OB_RINGFLAGS_MOL); }
    //! Mark that atom types have been perceived (see OBAtomTyper for details)
    void   SetAtomTypesPerceived(bool value = true)   { SET_OR_UNSET_FLAG(OB_ATOMTYPES_MOL);   }
    //! Mark that ring types have been perceived (see OBRingTyper for details)
    void   SetRingTypesPerceived(bool value = true)   { SET_OR_UNSET_FLAG(OB_RINGTYPES_MOL);   }
    //! Mark that chains and residues have been perceived (see OBChainsParser)
    void   SetChainsPerceived(bool value = true)      { SET_OR_UNSET_FLAG(OB_CHAINS_MOL);      }
    //! Mark that chirality has been perceived
    void   SetChiralityPerceived(bool value = true)   { SET_OR_UNSET_FLAG(OB_CHIRALITY_MOL);   }
    //! Mark that partial charges have been assigned
    void   SetPartialChargesPerceived(bool value = true) { SET_OR_UNSET_FLAG(OB_PCHARGE_MOL);  }
    //! Mark that hybridization of all atoms has been assigned
    void   SetHybridizationPerceived(bool value = true)  { SET_OR_UNSET_FLAG(OB_HYBRID_MOL);   }
    //! Mark that ring closure bonds have been assigned by graph traversal
    void   SetClosureBondsPerceived(bool value = true)   { SET_OR_UNSET_FLAG(OB_CLOSURE_MOL);  }
    //! Mark that explicit hydrogen atoms have been added
<<<<<<< HEAD
    void   SetHydrogensAdded()       { SetFlag(OB_H_ADDED_MOL);     }
    void   SetCorrectedForPH()       { SetFlag(OB_PH_CORRECTED_MOL);}
    void   SetSpinMultiplicityAssigned(){ SetFlag(OB_ATOMSPIN_MOL);    }
    void   SetIsReaction(bool val=true) {
      if (val)  SetFlag(OB_REACTION_MOL);
      else    UnsetFlag(OB_REACTION_MOL);
    }
    //! Mark that distance calculations, etc., should apply periodic boundary conditions through the minimimum image convention.
    //! Does not automatically recalculate bonding.
    void   SetPeriodicMol(){ SetFlag(OB_PERIODIC_MOL);    }
    void   SetFlags(int flags)       { _flags = flags;              }

    void   UnsetAromaticPerceived()  { _flags &= (~(OB_AROMATIC_MOL));   }
    //! Mark that chains perception will need to be run again if required
    void   UnsetSSSRPerceived()  { _flags &= (~(OB_SSSR_MOL));   }
    //! Mark that Largest Set of Smallest Rings will need to be run again if required (see OBRing class)
    void   UnsetLSSRPerceived()  { _flags &= (~(OB_LSSR_MOL));   }
    void   UnsetRingTypesPerceived()  { _flags &= (~(OB_RINGTYPES_MOL));   }
    void   UnsetPartialChargesPerceived(){ _flags &= (~(OB_PCHARGE_MOL));}
    void   UnsetHydrogensAdded()       { UnsetFlag(OB_H_ADDED_MOL);     }
    void   UnsetFlag(int flag)       { _flags &= (~(flag));              }
=======
    void   SetHydrogensAdded(bool value = true) { SET_OR_UNSET_FLAG(OB_H_ADDED_MOL); }
    void   SetCorrectedForPH(bool value = true) { SET_OR_UNSET_FLAG(OB_PH_CORRECTED_MOL); }
    void   SetSpinMultiplicityAssigned(bool value = true) { SET_OR_UNSET_FLAG(OB_ATOMSPIN_MOL); }
    //! The OBMol is a pattern, not a complete molecule. Left unchanged by Clear().
    void   SetIsPatternStructure(bool value = true) { SET_OR_UNSET_FLAG(OB_PATTERN_STRUCTURE); }
    void   SetIsReaction(bool value = true)               { SET_OR_UNSET_FLAG(OB_REACTION_MOL) };
    bool   HasFlag(int flag)   { return (_flags & flag) ? true : false; }
    void   SetFlag(int flag)   { _flags |= flag; }
    void   UnsetFlag(int flag) { _flags &= (~(flag)); }
    void   SetFlags(int flags) { _flags = flags; }
>>>>>>> c1957136
    //@}

    //! \name Molecule modification methods
    //@{
    // Description in transform.cpp (command-line transformations to this molecule)
    virtual OBBase*    DoTransformations(const std::map<std::string,std::string>* pOptions,OBConversion* pConv);
    // Ditto (documentation on transformation options)
    static const char* ClassDescription();
    //! Clear all information from a molecule except OB_PATTERN_STRUCTURE left unchanged
    bool Clear();
    //! Renumber the atoms of this molecule according to the order in the supplied vector
    void RenumberAtoms(std::vector<OBAtom*>&);
    //! Renumber the atoms of this molecule using the initial indexes in the supplied vector
    void RenumberAtoms(std::vector<int>);
    //! Set the coordinates for all atoms in this conformer.
    //! \sa OBMol::GetCoordinates()
    void SetCoordinates(double *c);
    //! Translate one conformer and rotate by a rotation matrix (which is returned) to the inertial frame-of-reference
    void ToInertialFrame(int conf, double *rmat);
    //! Translate all conformers to the inertial frame-of-reference
    void ToInertialFrame();
    //! Translates all conformers in the molecule by the supplied vector
    void Translate(const vector3 &v);
    //! Translates one conformer in the molecule by the supplied vector
    void Translate(const vector3 &v, int conf);
    //! Rotate all conformers using the supplied matrix @p u (a 3x3 array of double)
    void Rotate(const double u[3][3]);
    //! Rotate all conformers using the supplied matrix @p m (a linear 3x3 row-major array of double)
    void Rotate(const double m[9]);
    //! Rotate a specific conformer @p nconf using the supplied rotation matrix @p m
    void Rotate(const double m[9],int nconf);
    //! Translate to the center of all coordinates (for this conformer)
    void Center();
    //! Delete all hydrogens from the molecule
    //! \return Success
    bool DeleteHydrogens();
    //! Delete all hydrogens from the supplied atom
    //! \return Success
    bool DeleteHydrogens(OBAtom*);
    //! Delete all hydrogen atoms connected to a polar atom
    //! \see OBAtom::IsPolarHydrogen
    //! \since version 2.4
    bool DeletePolarHydrogens();
    //! Delete all hydrogen atoms connected to a non-polar atom
    //! \see OBAtom::IsNonPolarHydrogen
    bool DeleteNonPolarHydrogens();
    //! Delete the supplied atom if it is a hydrogen
    //! (Helper function for DeleteHydrogens)
    bool DeleteHydrogen(OBAtom*);
    //! Add hydrogens to the entire molecule to fill out implicit valence spots
    //! \param polaronly    Whether to add hydrogens only to polar atoms
    //! (i.e., not to C atoms)
    //! \param correctForPH Whether to call CorrectForPH() first
    //! \param pH The pH to use for CorrectForPH() modification
    //! \return Whether any hydrogens were added
    bool AddHydrogens(bool polaronly=false,bool correctForPH=false, double pH=7.4);
    //! Add hydrogens only to the supplied atom to fill out implicit valence
    bool AddHydrogens(OBAtom*);
    //! Add only polar hydrogens (i.e., attached to polar atoms, not C)
    bool AddPolarHydrogens();
    //! Add only nonpolar hydrogens (i.e., attached to C)
    //! \since version 2.4
    bool AddNonPolarHydrogens();
    //! Add polar and/or nonpolar hydrogens
    //! \since verison 2.4
    bool AddNewHydrogens(HydrogenType whichHydrogen, bool correctForPH=false, double pH=7.4);

    //! If @p threshold is not specified or is zero, remove all but the largest
    //! contiguous fragment. If @p threshold is non-zero, remove any fragments with fewer
    //! than @p threshold atoms.
    bool StripSalts(unsigned int threshold=0);
    //! Copies each disconnected fragment as a separate OBMol
    std::vector<OBMol> Separate(int StartIndex=1);
    //! Iterative component of Separate to copy one fragment at a time
    bool GetNextFragment( OpenBabel::OBMolAtomDFSIter& iter, OBMol& newMol );
    // docs in mol.cpp
    bool CopySubstructure(OBMol& newmol, OBBitVec *includeatoms, OBBitVec *excludebonds = (OBBitVec*)0,
      unsigned int correctvalence=1,
      std::vector<unsigned int> *atomorder=(std::vector<unsigned int>*)0,
      std::vector<unsigned int> *bondorder=(std::vector<unsigned int>*)0);
    //! Converts the charged form of coordinate bonds, e.g.[N+]([O-])=O to N(=O)=O
    bool ConvertDativeBonds();
    //! Converts 5-valent N and P only. Return true if conversion occurred.
    //! \return has charged form of dative bonds(e.g.[N+]([O-])=O from N(=O)=O).
    //! \since version 2.4
    bool MakeDativeBonds();
    /** Convert zero-order bonds to single or double bonds and adjust adjacent atom
     *  charges in an attempt to achieve the correct valence state.
     *  @return Whether any modifications were made
     *  @since version 2.4
     */
    bool ConvertZeroBonds();

    //! Correct for pH by applying the OBPhModel transformations
    bool CorrectForPH(double pH=7.4);
    // docs in mol.cpp
    bool AssignSpinMultiplicity(bool NoImplicitH=false);

    //! Put the specified molecular charge on appropriate atoms.
    //! Assumes all the hydrogen is explicitly included in the molecule.
    //! \since version 2.4
    bool AssignTotalChargeToAtoms(int charge);

    //! \return the center of the supplied conformer @p nconf
    //! \see Center() to actually center all conformers at the origin
    vector3 Center(int nconf);
    /*! Set the torsion defined by these atoms, rotating bonded neighbors
     *  \par ang The torsion angle in radians
     *  WARNING: SetTorsion takes an angle in radians while GetTorsion returns it
     *  in degrees
     */
    void SetTorsion(OBAtom*,OBAtom*,OBAtom*,OBAtom*,double ang);
    //@}

    //! \name Molecule utilities and perception methods
    //@{
    //! Find Smallest Set of Smallest Rings (see OBRing class for more details)
    void FindSSSR();
    //! Find Largest Set of Smallest Rings
    void FindLSSR();
    //! Find all ring atoms and bonds. Does not need to call FindSSSR().
    void FindRingAtomsAndBonds();
    // documented in mol.cpp -- locates all atom indexes which can reach 'end'
    void FindChildren(std::vector<int> & children,int bgnIdx,int endIdx);
    // documented in mol.cpp -- locates all atoms which can reach 'end'
    void FindChildren(std::vector<OBAtom*>& children,OBAtom* bgn,OBAtom* end);
    //! Find the largest fragment in OBMol
    //! (which may include multiple non-connected fragments)
    //! \param frag   Return (by reference) a bit vector indicating the atoms
    //! in the largest fragment
    void FindLargestFragment(OBBitVec &frag);
    //! Sort a list of contig fragments by size from largest to smallest
    //! Each vector<int> contains the atom numbers of a contig fragment
    void ContigFragList(std::vector<std::vector<int> >&);
    //! Aligns atom a on p1 and atom b along p1->p2 vector
    void Align(OBAtom*,OBAtom*,vector3&,vector3&);
    //! Adds single bonds based on atom proximity
    void ConnectTheDots();
    //! Attempts to perceive multiple bonds based on geometries
    void PerceiveBondOrders();
    //! Fills out an OBAngleData with angles from the molecule
    void FindAngles();
    //! Fills out an OBTorsionData with angles from the molecule
    void FindTorsions();
    // documented in mol.cpp: graph-theoretical distance for each atom
    bool         GetGTDVector(std::vector<int> &);
    // documented in mol.cpp: graph-invariant index for each atom
    void         GetGIVector(std::vector<unsigned int> &);
    // documented in mol.cpp: calculate symmetry-unique identifiers
    void         GetGIDVector(std::vector<unsigned int> &);
    //@}

    //! \name Methods to check for existence of properties
    //@{
    //! Are there non-zero coordinates in two dimensions (i.e. X and Y)- and, if Not3D is true, no Z coordinates?
    bool Has2D(bool Not3D=false);
    //! Are there non-zero coordinates in all three dimensions (i.e. X, Y, Z)?
    bool Has3D();
    //! Are there any non-zero coordinates?
    bool HasNonZeroCoords();
    //! Has aromatic perception been performed?
    bool HasAromaticPerceived()     { return(HasFlag(OB_AROMATIC_MOL)); }
    //! Has the smallest set of smallest rings (FindSSSR) been performed?
    bool HasSSSRPerceived()         { return(HasFlag(OB_SSSR_MOL));     }
    //! Has the largest set of smallest rings (FindLSSR) been performed?
    bool HasLSSRPerceived()         { return(HasFlag(OB_LSSR_MOL));     }
    //! Have ring atoms and bonds been assigned?
    bool HasRingAtomsAndBondsPerceived(){return(HasFlag(OB_RINGFLAGS_MOL));}
    //! Have atom types been assigned by OBAtomTyper?
    bool HasAtomTypesPerceived()    { return(HasFlag(OB_ATOMTYPES_MOL));}
    //! Have ring types been assigned by OBRingTyper?
    bool HasRingTypesPerceived()    { return(HasFlag(OB_RINGTYPES_MOL));}
    //! Has atom chirality been assigned?
    bool HasChiralityPerceived()    { return(HasFlag(OB_CHIRALITY_MOL));}
    //! Have atomic Gasteiger partial charges been assigned by OBGastChrg?
    bool HasPartialChargesPerceived() { return(HasFlag(OB_PCHARGE_MOL));}
    //! Has atomic hybridization been assigned by OBAtomTyper?
    bool HasHybridizationPerceived() { return(HasFlag(OB_HYBRID_MOL));  }
    //! Have ring "closure" bonds been assigned? (e.g., OBBond::IsClosure())
    bool HasClosureBondsPerceived() { return(HasFlag(OB_CLOSURE_MOL));  }
    //! Have biomolecule chains and residues been assigned by OBChainsParser?
    bool HasChainsPerceived() { return(HasFlag(OB_CHAINS_MOL));         }
    //! Have hydrogens been added to the molecule?
    bool HasHydrogensAdded() { return(HasFlag(OB_H_ADDED_MOL));         }
    //! Has the molecule been corrected for pH by CorrectForPH?
    bool IsCorrectedForPH() { return(HasFlag(OB_PH_CORRECTED_MOL));     }
    //! Has total spin multiplicity been assigned?
    bool HasSpinMultiplicityAssigned() { return(HasFlag(OB_ATOMSPIN_MOL)); }
    //! Does this OBMol represent a reaction?
    bool IsReaction()                  { return HasFlag(OB_REACTION_MOL); }
<<<<<<< HEAD
    //! Is this molecule chiral?
    bool IsChiral();
    //! Is this molecule periodic? Should periodic boundary conditions be applied?
    bool IsPeriodic() { return(HasFlag(OB_PERIODIC_MOL)); }
=======
>>>>>>> c1957136
    //! Are there any atoms in this molecule?
    bool Empty()                       { return(_natoms == 0);          }
    //@}

    //! \name Multiple conformer member functions
    //@{
    //! \return the number of conformers in this molecule
    int     NumConformers()    { return((_vconf.empty())?0:static_cast<int> (_vconf.size())); }
    //! Set the entire set of conformers for this molecule to @p v
    void    SetConformers(std::vector<double*> &v);
    //! Add a new set of coordinates @p f as a new conformer
    void    AddConformer(double *f)    {  _vconf.push_back(f);    }
    //! Set the molecule's current conformer to @p i
    //! Does nothing if @p i is larger than NumConformers()
    void    SetConformer(unsigned int i);
    //! Copy the conformer @p nconf into the array @p c
    //! \warning Does no checking to see if @p c is large enough
    void    CopyConformer(double* c,int nconf);
    //! Delete the conformer @p nconf
    void    DeleteConformer(int nconf);
    //! \return the coordinates to conformer @p i
    double  *GetConformer(int i)       {  return(_vconf[i]);      }
    //! Set the entire set of conformer energies
    void    SetEnergies(std::vector<double> &energies);
    //! Set the entire set of conformer energies
    std::vector<double> GetEnergies();
    //! Get the energy for conformer ci
    //! \par ci conformer index
    double  GetEnergy(int ci);
    //! Set the iterator to the beginning of the conformer list
    //! \return the array of coordinates for the first conformer
    double  *BeginConformer(std::vector<double*>::iterator&i)
    { i = _vconf.begin();
      return((i == _vconf.end()) ? NULL:*i); }
    //! Advance the iterator to the next confomer, if possible
    //! \return The array of coordinates for the next conformer, or NULL if none exist
    double  *NextConformer(std::vector<double*>::iterator&i)
    { ++i;
      return((i == _vconf.end()) ? NULL:*i); }
    //! \return the entire set of conformers for this molecule as a vector of floating point arrays
    std::vector<double*> &GetConformers() {   return(_vconf);     }
    //@}

    //! \name Iterator methods
    //@{
    //! \return An atom iterator pointing to the beginning of the atom list
    OBAtomIterator BeginAtoms()   { return _vatom.begin(); }
    //! \return An atom iterator pointing to the end of the atom list
    OBAtomIterator EndAtoms()    { return _vatom.begin() + NumAtoms() ; }
    //! \return A bond iterator pointing to the beginning of the bond list
    OBBondIterator BeginBonds()   { return _vbond.begin(); }
    //! \return A bond iterator pointing to the end of the bond list
    OBBondIterator EndBonds()     { return _vbond.begin() + NumBonds() ; }
    //! \return A residue iterator pointing to the beginning of the residue list
    OBResidueIterator BeginResidues() { return _residue.begin(); }
    //! \return A residue iterator pointing to the end of the residue list
    OBResidueIterator EndResidues()   { return _residue.end();   }

    //! Set the iterator @p i to the beginning of the atom list
    //! \return the first atom (or NULL if none exist)
    OBAtom *BeginAtom(OBAtomIterator &i);
    //! Advance the iterator @p i to the next atom in the molecule
    //! \return the next atom (if any, or NULL if none exist)
    OBAtom *NextAtom(OBAtomIterator &i);
    //! Set the iterator @p i to the beginning of the bond list
    //! \return the first bond (or NULL if none exist)
    OBBond *BeginBond(OBBondIterator &i);
    //! Advance the iterator @p i to the next bond in the molecule
    //! \return the next bond (if any, or NULL if none exist)
    OBBond *NextBond(OBBondIterator &i);
    //! Set the iterator @p i to the beginning of the resdiue list
    //! \return the first residue (or NULL if none exist)
    OBResidue *BeginResidue(OBResidueIterator &i)
    {
      i = _residue.begin();
      return((i == _residue.end()) ? NULL:*i);
    }
    //! Advance the iterator @p i to the next residue in the molecule
    //! \return the next residue (if any, or NULL if not possible)
    OBResidue *NextResidue(OBResidueIterator &i)
    {
      ++i;
      return((i == _residue.end()) ? NULL:*i);
    }
    //! Set the iterator to the beginning of the internal coordinate list
    //! \return the first internal coordinate record, or NULL if none exist
    //! \see SetInternalCoord
    OBInternalCoord *BeginInternalCoord(std::vector<OBInternalCoord*>::iterator &i)
    {
      i = _internals.begin();
      return((i == _internals.end()) ? NULL:*i);
    }
    //! Advance the iterator to the next internal coordinate record
    //! \return the next first internal coordinate record, or NULL if none exist
    //! \see SetInternalCoord
    OBInternalCoord *NextInternalCoord(std::vector<OBInternalCoord*>::iterator &i)
    {
      ++i;
      return((i == _internals.end()) ? NULL:*i);
    }
    //@}

  };

  // Utility function prototypes
  //tokenize and Trim declarations moved to base.h
  // Deprecated -- use OBMessageHandler class instead (docs in obutil.cpp)
  OBAPI void ThrowError(char *str);
  // Deprecated -- use OBMessageHandler class instead (docs in obutil.cpp)
  OBAPI void ThrowError(std::string &str);
  //! Convert Cartesian XYZ to a set of OBInternalCoord coordinates
  OBAPI void CartesianToInternal(std::vector<OBInternalCoord*>&,OBMol&);
  //! Convert set of OBInternalCoord coordinates into Cartesian XYZ
  OBAPI void InternalToCartesian(std::vector<OBInternalCoord*>&,OBMol&);
  // Replace the last extension in str with a new one (docs in obutil.cpp)
  OBAPI std::string NewExtension(std::string&,char*);

  //! \brief Nested namespace for max_value templates
  namespace detail {
    //! \struct max_value mol.h <openbabel/mol.h>
    //! \brief a C++ template to return the maximum value of a type (e.g., int)
    template<typename T, int size = sizeof(T)>
    struct max_value
    {
      static const T result = (static_cast<T>(0xFF) << (size-1)*8) + max_value<T, size-1>::result;
    };

    //! \brief a C++ template to return the maximum value of a type (e.g., int)
    template<typename T>
    struct max_value<T, 0>
    {
      static const T result = 0;
    };
  }

  // No unique id
  static const unsigned long NoId = detail::max_value<unsigned long>::result;

  //Utility Macros

#ifndef BUFF_SIZE
#define BUFF_SIZE 32768
#endif

#ifndef EQ
#define EQ(a,b) (!strcmp((a), (b)))
#endif

#ifndef EQn
#define EQn(a,b,n) (!strncmp((a), (b), (n)))
#endif

#ifndef SQUARE
#define SQUARE(x) ((x)*(x))
#endif

#ifndef IsUnsatType
#define IsUnsatType(x)  (EQ(x,"Car") || EQ(x,"C2") || EQ(x,"Sox") || EQ(x,"Sac") || EQ(x,"Pac") || EQ(x,"So2"))
#endif

#ifndef __KCC
  extern "C"
  {
    OBAPI void  get_rmat(double*,double*,double*,int);
    OBAPI void  ob_make_rmat(double mat[3][3],double rmat[9]);
    OBAPI void  qtrfit (double *r,double *f,int size,double u[3][3]);
    OBAPI double superimpose(double*,double*,int);
  }
#else
  OBAPI void get_rmat(double*,double*,double*,int);
  OBAPI void ob_make_rmat(double mat[3][3],double rmat[9]);
  OBAPI void qtrfit (double *r,double *f,int size,double u[3][3]);
  OBAPI double superimpose(double*,double*,int);
#endif // __KCC

//  extern OBMol* (*CreateMolecule) (void);

} // end namespace OpenBabel

#endif // OB_MOL_H

//! \file mol.h
//! \brief Handle molecules. Declarations of OBMol, OBAtom, OBBond, OBResidue.
//!        (the main header for Open Babel)<|MERGE_RESOLUTION|>--- conflicted
+++ resolved
@@ -92,18 +92,14 @@
 #define OB_ATOMSPIN_MOL          (1<<21)
   //! Treat as reaction
 #define OB_REACTION_MOL          (1<<22)
-<<<<<<< HEAD
   //! Molecule is repeating in a periodic unit cell
 #define OB_PERIODIC_MOL          (1<<23)
   // flags 24-32 unspecified
-=======
-  // flags 22-32 unspecified
 
 #define SET_OR_UNSET_FLAG(X) \
   if (value) SetFlag(X); \
   else     UnsetFlag(X);
 
->>>>>>> c1957136
 #define OB_CURRENT_CONFORMER	 -1
 
 enum HydrogenType { AllHydrogen, PolarHydrogen, NonPolarHydrogen };
@@ -381,40 +377,21 @@
     //! Mark that ring closure bonds have been assigned by graph traversal
     void   SetClosureBondsPerceived(bool value = true)   { SET_OR_UNSET_FLAG(OB_CLOSURE_MOL);  }
     //! Mark that explicit hydrogen atoms have been added
-<<<<<<< HEAD
-    void   SetHydrogensAdded()       { SetFlag(OB_H_ADDED_MOL);     }
-    void   SetCorrectedForPH()       { SetFlag(OB_PH_CORRECTED_MOL);}
-    void   SetSpinMultiplicityAssigned(){ SetFlag(OB_ATOMSPIN_MOL);    }
-    void   SetIsReaction(bool val=true) {
-      if (val)  SetFlag(OB_REACTION_MOL);
-      else    UnsetFlag(OB_REACTION_MOL);
-    }
-    //! Mark that distance calculations, etc., should apply periodic boundary conditions through the minimimum image convention.
-    //! Does not automatically recalculate bonding.
-    void   SetPeriodicMol(){ SetFlag(OB_PERIODIC_MOL);    }
-    void   SetFlags(int flags)       { _flags = flags;              }
-
-    void   UnsetAromaticPerceived()  { _flags &= (~(OB_AROMATIC_MOL));   }
-    //! Mark that chains perception will need to be run again if required
-    void   UnsetSSSRPerceived()  { _flags &= (~(OB_SSSR_MOL));   }
-    //! Mark that Largest Set of Smallest Rings will need to be run again if required (see OBRing class)
-    void   UnsetLSSRPerceived()  { _flags &= (~(OB_LSSR_MOL));   }
-    void   UnsetRingTypesPerceived()  { _flags &= (~(OB_RINGTYPES_MOL));   }
-    void   UnsetPartialChargesPerceived(){ _flags &= (~(OB_PCHARGE_MOL));}
-    void   UnsetHydrogensAdded()       { UnsetFlag(OB_H_ADDED_MOL);     }
-    void   UnsetFlag(int flag)       { _flags &= (~(flag));              }
-=======
+
     void   SetHydrogensAdded(bool value = true) { SET_OR_UNSET_FLAG(OB_H_ADDED_MOL); }
     void   SetCorrectedForPH(bool value = true) { SET_OR_UNSET_FLAG(OB_PH_CORRECTED_MOL); }
     void   SetSpinMultiplicityAssigned(bool value = true) { SET_OR_UNSET_FLAG(OB_ATOMSPIN_MOL); }
     //! The OBMol is a pattern, not a complete molecule. Left unchanged by Clear().
     void   SetIsPatternStructure(bool value = true) { SET_OR_UNSET_FLAG(OB_PATTERN_STRUCTURE); }
-    void   SetIsReaction(bool value = true)               { SET_OR_UNSET_FLAG(OB_REACTION_MOL) };
+    void   SetIsReaction(bool value = true)               { SET_OR_UNSET_FLAG(OB_REACTION_MOL); }
+    //! Mark that distance calculations, etc., should apply periodic boundary conditions through the minimimum image convention.
+    //! Does not automatically recalculate bonding.
+    void   SetPeriodicMol(){ SET_OR_UNSET_FLAG(OB_PERIODIC_MOL);    }
     bool   HasFlag(int flag)   { return (_flags & flag) ? true : false; }
     void   SetFlag(int flag)   { _flags |= flag; }
     void   UnsetFlag(int flag) { _flags &= (~(flag)); }
     void   SetFlags(int flags) { _flags = flags; }
->>>>>>> c1957136
+
     //@}
 
     //! \name Molecule modification methods
@@ -605,13 +582,9 @@
     bool HasSpinMultiplicityAssigned() { return(HasFlag(OB_ATOMSPIN_MOL)); }
     //! Does this OBMol represent a reaction?
     bool IsReaction()                  { return HasFlag(OB_REACTION_MOL); }
-<<<<<<< HEAD
-    //! Is this molecule chiral?
-    bool IsChiral();
     //! Is this molecule periodic? Should periodic boundary conditions be applied?
     bool IsPeriodic() { return(HasFlag(OB_PERIODIC_MOL)); }
-=======
->>>>>>> c1957136
+
     //! Are there any atoms in this molecule?
     bool Empty()                       { return(_natoms == 0);          }
     //@}
