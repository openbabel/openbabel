/**********************************************************************
data_utilities.cpp - Global data and resource file parsers.

Copyright (C) 1998-2001 by OpenEye Scientific Software, Inc.
Copyright (C) 2015 by David van der Spoel

This file is part of the Open Babel project.
For more information, see <http://openbabel.org/>

This program is free software; you can redistribute it and/or modify
it under the terms of the GNU General Public License as published by
the Free Software Foundation version 2 of the License.

This program is distributed in the hope that it will be useful,
but WITHOUT ANY WARRANTY; without even the implied warranty of
MERCHANTABILITY or FITNESS FOR A PARTICULAR PURPOSE.  See the
GNU General Public License for more details.
***********************************************************************/

#ifdef WIN32
#pragma warning (disable : 4786)
#endif

#include <fstream>
#include <iostream>
#include <openbabel/babelconfig.h>
#include <openbabel/data_utilities.h>
#include <openbabel/mol.h>
#include <openbabel/locale.h>

namespace OpenBabel {

bool extract_thermochemistry(OpenBabel::OBMol  &mol,
                             bool    bVerbose,
                             int    *Nsymm,
                             int     Nrotbonds,
                             double  dBdT,
                             double *temperature,
                             double *DeltaHf0,
                             double *DeltaHfT,
                             double *DeltaGfT,
                             double *DeltaSfT,
                             double *S0T,
                             double *CVT,
                             double *CPT,
                             std::vector<double> &Scomponents,
			     double *ZPVE)
{
<<<<<<< HEAD
    enum kkTYPE {kkDH, kkDG, kkDS, kkS0, kkCV, kkSt, kkSr, kkSv, kkZP};

=======
  enum kkTYPE {kkDH, kkDG, kkDS, kkS0, kkCV, kkSt, kkSr, kkSv, kkZP};
>>>>>>> beba494f
    typedef struct {
        std::string term;
        kkTYPE kk;
    } energy_unit;
    double St = 0, Sr = 0, Sv = 0, Sconf = 0, Ssymm = 0;
    double Rgas      = 1.9872041; 
    int    RotSymNum = 1;
    OpenBabel::OBRotationData* rd;
    
    rd = (OpenBabel::OBRotationData*)mol.GetData("RotationData");
    if (NULL != rd)
    {
        RotSymNum = rd->GetSymmetryNumber();
        if (bVerbose)
        {
            printf("Found symmetry number %d in input file.\n", RotSymNum);
        }
    }
    else if (bVerbose)
    {
        printf("Using default symmetry number %d\n", RotSymNum);
    }
    if ((*Nsymm > 0) && (*Nsymm != RotSymNum))
    {
        // Rgas in cal/mol K http://en.wikipedia.org/wiki/Gas_constant
        Ssymm = -Rgas*log((1.0* *Nsymm)/RotSymNum);
        RotSymNum = *Nsymm;
        if (bVerbose)
        {
            printf("Changing symmetry number to %d\n", RotSymNum);
        }
    }
    else if (*Nsymm == 0)
    {
        *Nsymm = RotSymNum;
    }
    if (Nrotbonds > 0) 
    {
        Sconf = Rgas*Nrotbonds*log(3.0);
    }
    energy_unit eu[] = {
        { "zpe",        kkZP },
        { "DeltaHform", kkDH },
        { "DeltaGform", kkDG },
        { "DeltaSform", kkDS },
        { "S0",         kkS0 },
        { "cv",         kkCV },
        { "Strans",     kkSt },
        { "Srot",       kkSr },
        { "Svib",       kkSv }
    };
#define NEU (sizeof(eu)/sizeof(eu[0]))
    int found = 0;
    std::vector<OpenBabel::OBGenericData*> obdata = mol.GetData();
    for(std::vector<OpenBabel::OBGenericData*>::iterator j = obdata.begin(); (j<obdata.end()); ++j)
    {
        std::string term  = (*j)->GetAttribute();
        double value = atof((*j)->GetValue().c_str());
        double T     = 0;
        {
            size_t lh = term.find("(");
            size_t rh = term.find("K)");
            double TT = atof(term.substr(lh+1,rh-lh-1).c_str());
            if (0 != TT)
            {
                if (0 == T)
                {
                    T            = TT;
                    *temperature = TT;
                }
                else
                {
                    std::cerr << "Different T in the input file, found " << T << " before and now " << TT << ". Output maybe inconsistent." << std::endl;
                    T = TT;
                }
            }
        }
        for(int i = 0; (i<NEU); i++)
        {
            if (strstr(term.c_str(), eu[i].term.c_str()) != 0)
            {
                switch (eu[i].kk)
                {
		case kkZP:
		    {
		        *ZPVE = value;
		    }
		    break;
                case kkDH:
                    if (0 == T)
                    {
                        *DeltaHf0 = value;
                    }
                    else
                    {
                        *DeltaHfT = value;
                    }
                    found ++;
                    break;
                case kkDG:
                    *DeltaGfT = value - T*(Ssymm+Sconf)/1000;
                    found ++;
                    break;
                case kkDS:
                    *DeltaSfT = value + Ssymm + Sconf;
                    found ++;
                    break;
                case kkS0:
                    *S0T = value + Ssymm + Sconf;
                    found ++;
                    break;
                case kkSt:
                    St = value;
                    found ++;
                    break;
                case kkSr:
                    Sr = value;
                    found ++;
                    break;
                case kkSv:
                    Sv = value;
                    found ++;
                    break;
                case kkCV:
                    *CVT = value;
                    found++;
                    break;
                default:
                    break;
                }
            }
        }
    }
    double P   = 16.605/4.184; // Convert pressure to kcal/mol
    *CPT       = *CVT + Rgas + (2*P*dBdT + pow(P*dBdT, 2.0)/Rgas);

    Scomponents.push_back(St);
    Scomponents.push_back(Sr);
    Scomponents.push_back(Sv);
    Scomponents.push_back(Ssymm);
    Scomponents.push_back(Sconf);
    if (bVerbose && (Ssymm != 0))
    {
        printf("Applyied symmetry correction to free energy of %g kcal/mol\n",
               -(*temperature*Ssymm)/1000);
    }
    if (bVerbose && (Sconf != 0))
    {
        printf("Applyied conformational correction to free energy of %g kcal/mol\n",
               -(*temperature*Sconf)/1000);
    }
    return (found == 9);
}

}

//! \file data_utilities.cpp
//! \brief Data related tools and utilities<|MERGE_RESOLUTION|>--- conflicted
+++ resolved
@@ -46,12 +46,9 @@
                              std::vector<double> &Scomponents,
 			     double *ZPVE)
 {
-<<<<<<< HEAD
+
     enum kkTYPE {kkDH, kkDG, kkDS, kkS0, kkCV, kkSt, kkSr, kkSv, kkZP};
 
-=======
-  enum kkTYPE {kkDH, kkDG, kkDS, kkS0, kkCV, kkSt, kkSr, kkSv, kkZP};
->>>>>>> beba494f
     typedef struct {
         std::string term;
         kkTYPE kk;
