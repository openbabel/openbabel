/**********************************************************************
Copyright (C) 2000 by OpenEye Scientific Software, Inc.
Some portions Copyright (C) 2001-2010 by Geoffrey R. Hutchison
Some portions Copyright (C) 2004 by Chris Morley

This program is free software; you can redistribute it and/or modify
it under the terms of the GNU General Public License as published by
the Free Software Foundation version 2 of the License.

This program is distributed in the hope that it will be useful,
but WITHOUT ANY WARRANTY; without even the implied warranty of
MERCHANTABILITY or FITNESS FOR A PARTICULAR PURPOSE.  See the
GNU General Public License for more details.
***********************************************************************/
#include <openbabel/babelconfig.h>

#include <openbabel/data.h>
#include <openbabel/data_utilities.h>
#include <openbabel/obmolecformat.h>
#include <openbabel/pointgroup.h>

using namespace std;
namespace OpenBabel
{

  class GaussianOutputFormat : public OBMoleculeFormat
  {
  public:
    //Register this format type ID
    GaussianOutputFormat()
    {
      OBConversion::RegisterFormat("gal",this, "chemical/x-gaussian-log");
      OBConversion::RegisterFormat("g92",this);
      OBConversion::RegisterFormat("g94",this);
      OBConversion::RegisterFormat("g98",this);
      OBConversion::RegisterFormat("g03",this);
      OBConversion::RegisterFormat("g09",this);
    }

    virtual const char* Description() //required
    {
      return
        "Gaussian Output\n"
        "Read Options e.g. -as\n"
        "  s  Output single bonds only\n"
        "  b  Disable bonding entirely\n\n";
    };

    virtual const char* SpecificationURL()
    { return "http://www.gaussian.com/";};

    virtual const char* GetMIMEType()
    { return "chemical/x-gaussian-log"; };

    //Flags() can return be any the following combined by | or be omitted if none apply
    // NOTREADABLE  READONEONLY  NOTWRITABLE  WRITEONEONLY
    virtual unsigned int Flags()
    {
      return READONEONLY | NOTWRITABLE;
    };

    /// The "API" interface functions
    virtual bool ReadMolecule(OBBase* pOb, OBConversion* pConv);
  };

  //Make an instance of the format class
  GaussianOutputFormat theGaussianOutputFormat;

  class GaussianInputFormat : public OBMoleculeFormat
  {
  public:
    //Register this format type ID
    GaussianInputFormat()
    {
      OBConversion::RegisterFormat("com",this, "chemical/x-gaussian-input");
      OBConversion::RegisterFormat("gau",this);
      OBConversion::RegisterFormat("gjc",this);
      OBConversion::RegisterFormat("gjf",this);
      OBConversion::RegisterOptionParam("b", NULL, 0, OBConversion::OUTOPTIONS);
      // Command-line keywords
      OBConversion::RegisterOptionParam("k", NULL, 1, OBConversion::OUTOPTIONS);
      // Command-line keyword file
      OBConversion::RegisterOptionParam("f", NULL, 1, OBConversion::OUTOPTIONS);    }

    virtual const char* Description() //required
    {
      return
        "Gaussian 98/03 Input\n"
        "Write Options e.g. -xk\n"
        "  b               Output includes bonds\n"
        "  k  \"keywords\" Use the specified keywords for input\n"
        "  f    <file>     Read the file specified for input keywords\n"
        "  u               Write the crystallographic unit cell, if present.\n\n";
    };

    virtual const char* SpecificationURL()
    {return "http://www.gaussian.com/g_ur/m_input.htm";};

    virtual const char* GetMIMEType()
    { return "chemical/x-gaussian-input"; };

    //Flags() can return be any the following combined by | or be omitted if none apply
    // NOTREADABLE  READONEONLY  NOTWRITABLE  WRITEONEONLY
    virtual unsigned int Flags()
    {
      return NOTREADABLE | WRITEONEONLY;
    };

    ////////////////////////////////////////////////////
    /// The "API" interface functions
    virtual bool WriteMolecule(OBBase* pOb, OBConversion* pConv);

  };

  //Make an instance of the format class
  GaussianInputFormat theGaussianInputFormat;

  ////////////////////////////////////////////////////////////////

  bool GaussianInputFormat::WriteMolecule(OBBase* pOb, OBConversion* pConv)
  {
    OBMol* pmol = dynamic_cast<OBMol*>(pOb);
    if(pmol==NULL)
      return false;

    //Define some references so we can use the old parameter names
    ostream &ofs = *pConv->GetOutStream();
    OBMol &mol = *pmol;

    char buffer[BUFF_SIZE];
    const char *keywords = pConv->IsOption("k",OBConversion::OUTOPTIONS);
    const char *keywordsEnable = pConv->IsOption("k",OBConversion::GENOPTIONS);
    const char *keywordFile = pConv->IsOption("f",OBConversion::OUTOPTIONS);
    bool writeUnitCell = (NULL != pConv->IsOption("u", OBConversion::OUTOPTIONS));
    string defaultKeywords = "#Put Keywords Here, check Charge and Multiplicity.";

    if(keywords)
      {
        defaultKeywords = keywords;
      }

    if (keywordsEnable)
      {
        string model;
        string basis;
        string method;

        OBPairData *pd = (OBPairData *) pmol->GetData("model");
        if(pd)
          model = pd->GetValue();

        pd = (OBPairData *) pmol->GetData("basis");
        if(pd)
          basis = pd->GetValue();

        pd = (OBPairData *) pmol->GetData("method");
        if(pd)
          method = pd->GetValue();

        if(method == "optimize")
          {
            method = "opt";
          }

        if(model != "" && basis != "" && method != "")
          {
            ofs << model << "/" << basis << "," << method << endl;
          }
        else
          {
            ofs << "#Unable to translate keywords!" << endl;
            ofs << defaultKeywords << endl;
          }
      }
    else if (keywordFile)
      {
        ifstream kfstream(keywordFile);
        string keyBuffer;
        if (kfstream)
          {
            while (getline(kfstream, keyBuffer))
              ofs << keyBuffer << endl;
          }
      }
    else
      {
        ofs << defaultKeywords << endl;
      }
    ofs << endl; // blank line after keywords
    ofs << " " << mol.GetTitle() << endl << endl;

    snprintf(buffer, BUFF_SIZE, "%d  %d",
             mol.GetTotalCharge(),
             mol.GetTotalSpinMultiplicity());
    ofs << buffer << endl;

    FOR_ATOMS_OF_MOL(atom, mol)
      {
        if (atom->GetIsotope() == 0)
          snprintf(buffer, BUFF_SIZE, "%-3s      %10.5f      %10.5f      %10.5f",
                   etab.GetSymbol(atom->GetAtomicNum()),
                   atom->GetX(), atom->GetY(), atom->GetZ());
        else
          snprintf(buffer, BUFF_SIZE, "%-3s(Iso=%d) %10.5f      %10.5f      %10.5f",
                   etab.GetSymbol(atom->GetAtomicNum()),
                   atom->GetIsotope(),
                   atom->GetX(), atom->GetY(), atom->GetZ());

        ofs << buffer << endl;
      }
    // Translation vectors
    OBUnitCell *uc = (OBUnitCell*)mol.GetData(OBGenericDataType::UnitCell);
    if (uc && writeUnitCell) {
      uc->FillUnitCell(&mol); // complete the unit cell with symmetry-derived atoms

      vector<vector3> cellVectors = uc->GetCellVectors();
      for (vector<vector3>::iterator i = cellVectors.begin(); i != cellVectors.end(); ++i) {
          snprintf(buffer, BUFF_SIZE, "TV       %10.5f      %10.5f      %10.5f",
                   i->x(),
                   i->y(),
                   i->z());
        ofs << buffer << '\n';
      }
    }

    // Bonds, contributed by Daniel Mansfield
    if (pConv->IsOption("b",OBConversion::OUTOPTIONS))
    {
      // first, make begin.GetIdx < end.GetIdx
      OBBond* bond;
      OBAtom *atom;
      vector<OBEdgeBase*>::iterator j;
      vector<OBNodeBase*>::iterator i;
      OBAtom *bgn, *end;
      for (bond = mol.BeginBond(j); bond; bond = mol.NextBond(j))
        {
          if (bond->GetBeginAtomIdx() > bond->GetEndAtomIdx()) {
            bgn = bond->GetBeginAtom();
            end = bond->GetEndAtom();
            bond->SetBegin(end);
            bond->SetEnd(bgn);
          }
        }

      // this seems inefficient -- perhaps using atom neighbor iterators?
      // -GRH
      for (atom = mol.BeginAtom(i);atom;atom = mol.NextAtom(i))
        {
          ofs << endl << atom->GetIdx() << " ";
          for (bond = mol.BeginBond(j); bond; bond = mol.NextBond(j))
            {
              if (bond->GetBeginAtomIdx() == atom->GetIdx()) {
                snprintf(buffer, BUFF_SIZE, "%d %1.1f ", bond->GetEndAtomIdx(), (float) bond->GetBondOrder());
                ofs << buffer;
              }
            }
        } // iterate through atoms
    } // end writing bonds

    // file should end with a blank line
    ofs << endl;
    return(true);
  }

  static void add_unique_pairdata_to_mol(OpenBabel::OBMol *mol,
                                         string attribute,
                                         string buffer,int start)
  {
    int i;
    vector<string> vs;
    OpenBabel::OBPairData *pd;
    string method;

    tokenize(vs,buffer);
    if (vs.size() >= start)
      {
        method = vs[start];
        for(i=start+1; (i<vs.size()); i++)
          {
            method.append(" ");
            method.append(vs[i]);
          }
        pd = (OpenBabel::OBPairData *) mol->GetData(attribute);
        if (NULL == pd)
          {
            pd = new OpenBabel::OBPairData();
            pd->SetAttribute(attribute);
            pd->SetOrigin(fileformatInput);
            pd->SetValue(method);
            mol->SetData(pd);
          }
        else
          {
            pd->SetValue(method);
          }
        }
  }

  static int extract_thermo(OpenBabel::OBMol *mol,string method,double temperature,
                            double ezpe,double Hcorr,double Gcorr,double E0,double CV,
                            int RotSymNum,std::vector<double> Scomponents)
  {
    // Initiate correction database
    OpenBabel::OBAtomicHeatOfFormationTable *ahof = new OpenBabel::OBAtomicHeatOfFormationTable();
    OpenBabel::OBAtomIterator OBai;
    OpenBabel::OBAtom *OBa;
    OpenBabel::OBElementTable *OBet;
    char valbuf[128];
    int ii,atomid,atomicnumber,found,foundall;
    double dhofM0, dhofMT, S0MT, DeltaSMT;
    double eFactor = HARTEE_TO_KCALPERMOL;

    OBet = new OpenBabel::OBElementTable();

    // Now loop over atoms in order to correct the Delta H formation
    OBai     = mol->BeginAtoms();
    atomid   = 0;
    foundall = 0;
    dhofM0   = E0*eFactor;
    dhofMT   = dhofM0+(Hcorr-ezpe)*eFactor;
    S0MT     = 0;
    if (temperature > 0)
    {
        // Multiply by 1000 to make the unit cal/mol K
        S0MT += 1000*eFactor*(Hcorr-Gcorr)/temperature;
    }

    // Check for symmetry
    OBPointGroup obPG;

    obPG.Setup(mol);
    const char *pg = obPG.IdentifyPointGroup();

    double Rgas = 1.9872041; // cal/mol K http://en.wikipedia.org/wiki/Gas_constant
    double Srot = -Rgas * log(double(RotSymNum));


    //printf("DHf(M,0) = %g, DHf(M,T) = %g, S0(M,T) = %g\nPoint group = %s RotSymNum = %d Srot = %g\n",
    //       dhofM0, dhofMT, S0MT, pg, RotSymNum, Srot);
    if (RotSymNum > 1)
    {
        // We assume Gaussian has done this correctly!
        Srot = 0;
    }
    S0MT     += Srot;
    DeltaSMT  = S0MT;

    for (OBa = mol->BeginAtom(OBai); (NULL != OBa); OBa = mol->NextAtom(OBai))
      {
          double dhfx0, dhfxT, S0xT;
        atomicnumber = OBa->GetAtomicNum();
        found = ahof->GetHeatOfFormation(OBet->GetSymbol(atomicnumber),
                                         0,
                                         method,
                                         temperature,
                                         &dhfx0, &dhfxT, &S0xT);
        if (1 == found)
          {
            dhofM0 += dhfx0;
            dhofMT += dhfxT;
            DeltaSMT += S0xT;
            foundall ++;
          }
        atomid++;
      }
    if (foundall == atomid)
      {
        std::string attr[5];
        double result[5];
        char buf[32];

        attr[0].assign("DeltaHform(0K)");
        result[0] = dhofM0;
        snprintf(buf, sizeof(buf), "DeltaHform(%gK)", temperature);
        attr[1].assign(buf);
        result[1] = dhofMT;
        snprintf(buf, sizeof(buf), "DeltaSform(%gK)", temperature);
        attr[2].assign(buf);
        result[2] = DeltaSMT;
        snprintf(buf, sizeof(buf), "DeltaGform(%gK)", temperature);
        attr[3].assign(buf);
        result[3] = dhofMT - temperature*result[2]/1000;
        snprintf(buf, sizeof(buf), "S0(%gK)", temperature);
        attr[4].assign(buf);
        result[4] = S0MT;

        add_unique_pairdata_to_mol(mol, "method", method, 0);
        for(ii=0; (ii<5); ii++)
        {
            // Add to molecule properties
            sprintf(valbuf,"%f", result[ii]);
            add_unique_pairdata_to_mol(mol, attr[ii], valbuf, 0);
        }
        sprintf(valbuf, "%f", ezpe*eFactor);
        add_unique_pairdata_to_mol(mol, "zpe", valbuf, 0);
        sprintf(valbuf, "%f", CV);
        add_unique_pairdata_to_mol(mol, "cv", valbuf, 0);
        sprintf(valbuf, "%f", CV+Rgas);
        add_unique_pairdata_to_mol(mol, "cp", valbuf, 0);
        // Entropy components
        if (Scomponents.size() == 3)
        {
            const char *comps[3] = { "Strans", "Srot", "Svib" };
            for(int i=0; (i<3); i++)
            {
                sprintf(valbuf, "%f", Scomponents[i]);
                add_unique_pairdata_to_mol(mol, comps[i], valbuf, 0);
            }
        }
        // Finally store the energy in internal data structures as well.
        mol->SetEnergy(dhofMT);
      }
    else
      {
        // Debug message?
      }
    // Clean up
    delete OBet;
    delete ahof;

    if (foundall == atomid)
      return 1;
    else
      return 0;
  }

  // Reading Gaussian output has been tested for G98 and G03 to some degree
  // If you have problems (or examples of older output), please contact
  // the openbabel-discuss@lists.sourceforge.net mailing list and/or post a bug
  bool GaussianOutputFormat::ReadMolecule(OBBase* pOb, OBConversion* pConv)
  {
    OBMol* pmol = pOb->CastAndClear<OBMol>();
    if(pmol==NULL)
      return false;

    //Define some references so we can use the old parameter names
    istream &ifs = *pConv->GetInStream();
    OBMol &mol = *pmol;
    const char* title = pConv->GetTitle();

    char buffer[BUFF_SIZE];
    string str,str1,str2,thermo_method;
    double x,y,z;
    OBAtom *atom;
    vector<string> vs,vs2;
    int total_charge = 0;
    unsigned int spin_multiplicity = 1;
    bool hasPartialCharges = false;
    string chargeModel; // descriptor for charges (e.g. "Mulliken")

    // Variable for G2/G3/G4 etc. calculations
    double ezpe,Hcorr,Gcorr,E0,CV;
    bool ezpe_set=false,Hcorr_set=false,Gcorr_set=false,E0_set=false,CV_set=false;
    double temperature = 0; /* Kelvin */
    std::vector<double> Scomponents;
    // Electrostatic potential
    OBFreeGrid *esp = NULL;

    // coordinates of all steps
    // Set conformers to all coordinates we adopted
    std::vector<double*> vconf; // index of all frames/conformers
    std::vector<double> coordinates; // coordinates in each frame
    int natoms = 0; // number of atoms -- ensure we don't go to a new job with a different molecule

    // OBConformerData stores information about multiple steps
    // we can change attribute later if needed (e.g., IRC)
    OBConformerData *confData = new OBConformerData();
    confData->SetOrigin(fileformatInput);
    std::vector<unsigned short> confDimensions = confData->GetDimension(); // to be fair, set these all to 3D
    std::vector<double>         confEnergies   = confData->GetEnergies();
    std::vector< std::vector< vector3 > > confForces = confData->GetForces();

    //Vibrational data
    std::vector< std::vector< vector3 > > Lx;
    std::vector<double> Frequencies, Intensities;
    //Rotational data
    std::vector<double> RotConsts(3);
    int RotSymNum=1;
    OBRotationData::RType RotorType = OBRotationData::UNKNOWN;

    // Translation vectors (if present)
    vector3 translationVectors[3];
    int numTranslationVectors = 0;

    //Electronic Excitation data
    std::vector<double> Forces, Wavelengths, EDipole,
      RotatoryStrengthsVelocity, RotatoryStrengthsLength;

    // Orbital data
    std::vector<double> orbitals;
    std::vector<std::string> symmetries;
    int aHOMO, bHOMO, betaStart;
    aHOMO = bHOMO = betaStart = -1;

    int i=0;
    bool no_symmetry=false;
    char coords_type[25];

<<<<<<< HEAD
    bool grids_are_read_once  = false;
    bool grids_are_read_twice = false;
=======
    bool grids_are_read_once = false;
    int number_of_esp_calcs  = 0;
>>>>>>> a95aeb92

    //Prescan file to find second instance of "orientation:"
    //This will be the kind of coords used in the chk/fchk file
    //Unless the "nosym" keyword has been requested
    while (ifs.getline(buffer,BUFF_SIZE))
      {
        if (strstr(buffer,"Symmetry turned off by external request.") != NULL)
          {
            // The "nosym" keyword has been requested
            no_symmetry = true;
          }
        if (strstr(buffer,"orientation:") !=NULL)
          {
            i++;
            tokenize (vs, buffer);
            // gotta check what types of orientation are present
            strncpy (coords_type, vs[0].c_str(), 24);
            strcat (coords_type, " orientation:");
          }
        if ((no_symmetry && i==1) || i==2)
           break;
      }
    // Reset end-of-file pointers etc.
    ifs.clear();
    ifs.seekg(0);  //rewind

    mol.BeginModify();
    while (ifs.getline(buffer,BUFF_SIZE))
      {
        if(strstr(buffer, "Entering Gaussian") != NULL)
        {
          //Put some metadata into OBCommentData
          string comment("Gaussian ");

          if(NULL != strchr(buffer,'='))
            {
            comment += strchr(buffer,'=')+2;
            comment += "";
            for(unsigned i=0; i<115 && ifs; ++i)
            {
              ifs.getline(buffer,BUFF_SIZE);
              if(strstr(buffer,"Revision") != NULL)
                {
                  if (buffer[strlen(buffer)-1] == ',')
                    {
                      buffer[strlen(buffer)-1] = '\0';
                    }
                  add_unique_pairdata_to_mol(&mol,"program",buffer,0);
                }
              else if(buffer[1]=='#')
              {
                //the line describing the method
                comment += buffer;
                OBCommentData *cd = new OBCommentData;
                cd->SetData(comment);
                cd->SetOrigin(fileformatInput);
                mol.SetData(cd);

                tokenize(vs,buffer);
                if (vs.size() > 1)
                  {
                    char *str = strdup(vs[1].c_str());
                    char *ptr = strchr(str,'/');

                    if (NULL != ptr)
                      {
                        *ptr = ' ';
                        add_unique_pairdata_to_mol(&mol,"basis",ptr,0);
                        *ptr = '\0';
                        add_unique_pairdata_to_mol(&mol,"method",str,0);
                      }
                  }

                break;
              }
            }
          }
        }

        else if (strstr(buffer,"Multiplicity") != NULL)
          {
            tokenize(vs, buffer, " \t\n");
            if (vs.size() == 6)
              {
                total_charge = atoi(vs[2].c_str());
                spin_multiplicity = atoi(vs[5].c_str());
              }

            ifs.getline(buffer,BUFF_SIZE);
          }
        else if (strstr(buffer, coords_type) != NULL)
          {
            numTranslationVectors = 0; // ignore old translationVectors
            ifs.getline(buffer,BUFF_SIZE);      // ---------------
            ifs.getline(buffer,BUFF_SIZE);      // column headings
            ifs.getline(buffer,BUFF_SIZE);	// column headings
            ifs.getline(buffer,BUFF_SIZE);	// ---------------
            ifs.getline(buffer,BUFF_SIZE);
            tokenize(vs,buffer);
            while (vs.size()>4)
              {
                int corr = vs.size()==5 ? -1 : 0; //g94; later versions have an extra column
                x = atof((char*)vs[3+corr].c_str());
                y = atof((char*)vs[4+corr].c_str());
                z = atof((char*)vs[5+corr].c_str());
                int atomicNum = atoi((char*)vs[1].c_str());

                if (atomicNum > 0) // translation vectors are "-2"
                  {
                    if (natoms == 0) { // first time reading the molecule, create each atom
                      atom = mol.NewAtom();
                      atom->SetAtomicNum(atoi((char*)vs[1].c_str()));
                    }
                    coordinates.push_back(x);
                    coordinates.push_back(y);
                    coordinates.push_back(z);
                  }
                else {
                  translationVectors[numTranslationVectors++].Set(x, y, z);
                }

                if (!ifs.getline(buffer,BUFF_SIZE)) {
                  break;
                }
                tokenize(vs,buffer);
              }
            // done with reading atoms
            natoms = mol.NumAtoms();
            if(natoms==0)
              return false;
            // malloc / memcpy
            double *tmpCoords = new double [(natoms)*3];
            memcpy(tmpCoords, &coordinates[0], sizeof(double)*natoms*3);
            vconf.push_back(tmpCoords);
            coordinates.clear();
            confDimensions.push_back(3); // always 3D -- OBConformerData allows mixing 2D and 3D structures
          }
        else if(strstr(buffer,"Dipole moment") != NULL)
            {
              ifs.getline(buffer,BUFF_SIZE); // actual components   X ###  Y #### Z ###
              tokenize(vs,buffer);
              if (vs.size() >= 6)
                {
                  OBVectorData *dipoleMoment = new OBVectorData;
                  dipoleMoment->SetAttribute("Dipole Moment");
                  double x, y, z;
                  x = atof(vs[1].c_str());
                  y = atof(vs[3].c_str());
                  z = atof(vs[5].c_str());
                  dipoleMoment->SetData(x, y, z);
                  dipoleMoment->SetOrigin(fileformatInput);
                  mol.SetData(dipoleMoment);
                }
              if (!ifs.getline(buffer,BUFF_SIZE)) break;
            }
        else if(strstr(buffer,"Traceless Quadrupole moment") != NULL)
            {
              ifs.getline(buffer,BUFF_SIZE); // actual components XX ### YY #### ZZ ###
              tokenize(vs,buffer);
              ifs.getline(buffer,BUFF_SIZE); // actual components XY ### XZ #### YZ ###
              tokenize(vs2,buffer);
              if ((vs.size() >= 6) && (vs2.size() >= 6))
                {
                  double Q[3][3];
                  OpenBabel::OBMatrixData *quadrupoleMoment = new OpenBabel::OBMatrixData;

                  Q[0][0] = atof(vs[1].c_str());
                  Q[1][1] = atof(vs[3].c_str());
                  Q[2][2] = atof(vs[5].c_str());
                  Q[1][0] = Q[0][1] = atof(vs2[1].c_str());
                  Q[2][0] = Q[0][2] = atof(vs2[3].c_str());
                  Q[2][1] = Q[1][2] = atof(vs2[5].c_str());
                  matrix3x3 quad(Q);

                  quadrupoleMoment->SetAttribute("Traceless Quadrupole Moment");
                  quadrupoleMoment->SetData(quad);
                  quadrupoleMoment->SetOrigin(fileformatInput);
                  mol.SetData(quadrupoleMoment);
                }
              if (!ifs.getline(buffer,BUFF_SIZE)) break;
            }
        else if(strstr(buffer,"Exact polarizability") != NULL)
            {
              // actual components XX, YX, YY, XZ, YZ, ZZ
              tokenize(vs,buffer);
              if (vs.size() >= 8)
                {
                  double Q[3][3];
                  OpenBabel::OBMatrixData *pol_tensor = new OpenBabel::OBMatrixData;

                  Q[0][0] = atof(vs[2].c_str());
                  Q[1][1] = atof(vs[4].c_str());
                  Q[2][2] = atof(vs[7].c_str());
                  Q[1][0] = Q[0][1] = atof(vs[3].c_str());
                  Q[2][0] = Q[0][2] = atof(vs[5].c_str());
                  Q[2][1] = Q[1][2] = atof(vs[6].c_str());
                  matrix3x3 pol(Q);

                  pol_tensor->SetAttribute("Exact polarizability");
                  pol_tensor->SetData(pol);
                  pol_tensor->SetOrigin(fileformatInput);
                  mol.SetData(pol_tensor);
                }
              if (!ifs.getline(buffer,BUFF_SIZE)) break;
            }
        else if(strstr(buffer,"Total atomic charges") != NULL ||
                strstr(buffer,"Mulliken atomic charges") != NULL ||
                strstr(buffer, "Mulliken charges") != NULL)
          {
            hasPartialCharges = true;
            chargeModel = "Mulliken";
            ifs.getline(buffer,BUFF_SIZE);	// column headings
            ifs.getline(buffer,BUFF_SIZE);
            tokenize(vs,buffer);
            while (vs.size() >= 3 &&
                   strstr(buffer,"Sum of ") == NULL)
              {
                atom = mol.GetAtom(atoi(vs[0].c_str()));
                if (!atom)
                  break;
                atom->SetPartialCharge(atof(vs[2].c_str()));

                if (!ifs.getline(buffer,BUFF_SIZE)) break;
                tokenize(vs,buffer);
              }
          }
<<<<<<< HEAD
        else if (strstr(buffer, "Atomic Center") != NULL && !grids_are_read_twice)
=======
        else if (strstr(buffer, "Atomic Center") != NULL && number_of_esp_calcs < 2)
>>>>>>> a95aeb92
          {
            // Data points for ESP calculation
            tokenize(vs,buffer);
            if (NULL == esp)
              {
                 esp = new OpenBabel::OBFreeGrid();
              }
            else if (NULL != esp && grids_are_read_once)
              {
                 esp = new OpenBabel::OBFreeGrid();
              }
            if (vs.size() == 8)
              {
                esp->AddPoint(atof(vs[5].c_str()),atof(vs[6].c_str()),
                              atof(vs[7].c_str()),0);
              }
            else if (vs.size() > 5)
              {
                double x,y,z;
                if (3 == sscanf(buffer+32,"%10lf%10lf%10lf",&x,&y,&z))
                  {
                    esp->AddPoint(x,y,z,0);
                  }
              }
          }
<<<<<<< HEAD
        else if (strstr(buffer, "ESP Fit Center") != NULL && !grids_are_read_twice)
=======
        else if (strstr(buffer, "ESP Fit Center") != NULL && number_of_esp_calcs < 2)
>>>>>>> a95aeb92
          {
            // Data points for ESP calculation
            tokenize(vs,buffer);
            if (NULL == esp)
              esp = new OpenBabel::OBFreeGrid();
            if (vs.size() == 9)
              {
                esp->AddPoint(atof(vs[6].c_str()),atof(vs[7].c_str()),
                              atof(vs[8].c_str()),0);
              }
            else if (vs.size() > 6)
              {
                double x,y,z;
                if (3 == sscanf(buffer+32,"%10lf%10lf%10lf",&x,&y,&z))
                  {
                    esp->AddPoint(x,y,z,0);
                  }
              }
          }
<<<<<<< HEAD
        else if (strstr(buffer, "Electrostatic Properties (Atomic Units)") != NULL && !grids_are_read_twice)
=======
        else if (strstr(buffer, "Electrostatic Properties (Atomic Units)") != NULL && number_of_esp_calcs < 2)
>>>>>>> a95aeb92
          {
            int i,np;
            OpenBabel::OBFreeGridPoint *fgp;
            OpenBabel::OBFreeGridPointIterator fgpi;
            for(i=0; (i<5); i++)
              {
                ifs.getline(buffer,BUFF_SIZE);	// skip line
              }
            // Assume file is correct and that potentials are present
            // where they should.
            np = esp->NumPoints();
            fgpi = esp->BeginPoints();
            i = 0;
            for(fgp = esp->BeginPoint(fgpi); (NULL != fgp); fgp = esp->NextPoint(fgpi))
              {
                ifs.getline(buffer,BUFF_SIZE);
                tokenize(vs,buffer);
                if (vs.size() >= 2)
                  {
                    fgp->SetV(atof(vs[2].c_str()));
                    i++;
                  }
              }
            if (i == np)
              {
<<<<<<< HEAD
                if (mol.HasData("Electrostatic Potential"))
                  {
                    mol.DeleteData("Electrostatic Potential");    // Delete the old esp
                    esp->SetAttribute("Electrostatic Potential");
                    mol.SetData(esp); // Add the new esp
                    grids_are_read_twice = true;
                  }
                else
                  {
                    esp->SetAttribute("Electrostatic Potential");
                    mol.SetData(esp);
                    grids_are_read_once = true;
                  }
=======
                if (number_of_esp_calcs == 0)
                  {
                    esp->SetAttribute("Input Electrostatic Potential");
                  }
                else if (number_of_esp_calcs == 1)
                  {
                    esp->SetAttribute("Optimized Electrostatic Potential");
                  }
                mol.SetData(esp);
                grids_are_read_once = true;
                number_of_esp_calcs++;
>>>>>>> a95aeb92
              }
            else
              {
                cout << "Read " << esp->NumPoints() << " ESP points i = " << i << "\n";
              }
          }
        else if (strstr(buffer, "Charges from ESP fit") != NULL)
          {
            hasPartialCharges = true;
            chargeModel = "ESP";
            ifs.getline(buffer,BUFF_SIZE);	// Charge / dipole line
            ifs.getline(buffer,BUFF_SIZE); // column header
            ifs.getline(buffer,BUFF_SIZE); // real charges
            tokenize(vs,buffer);
            while (vs.size() >= 3 &&
                   strstr(buffer,"-----") == NULL)
              {
                atom = mol.GetAtom(atoi(vs[0].c_str()));
                if (!atom)
                  break;
                atom->SetPartialCharge(atof(vs[2].c_str()));

                if (!ifs.getline(buffer,BUFF_SIZE)) break;
                tokenize(vs,buffer);
              }
          }
        else if(strstr(buffer,"Natural Population") != NULL)
          {
            hasPartialCharges = true;
            chargeModel = "NBO";
            ifs.getline(buffer,BUFF_SIZE);	// column headings
            ifs.getline(buffer,BUFF_SIZE);  // again
            ifs.getline(buffer,BUFF_SIZE);  // again (-----)
            ifs.getline(buffer,BUFF_SIZE); // real data
            tokenize(vs,buffer);
            while (vs.size() >= 3 &&
                   strstr(buffer,"=====") == NULL)
              {
                atom = mol.GetAtom(atoi(vs[1].c_str()));
                if (!atom)
                  break;
                atom->SetPartialCharge(atof(vs[2].c_str()));

                if (!ifs.getline(buffer,BUFF_SIZE)) break;
                tokenize(vs,buffer);
              }
          }
        else if(strstr(buffer, " Frequencies -- ")) //vibrational frequencies
        {
          //The info should appear only once as several blocks starting with this line
          tokenize(vs, buffer);
          for(unsigned int i=2; i<vs.size(); ++i)
            Frequencies.push_back(atof(vs[i].c_str()));
          ifs.getline(buffer,BUFF_SIZE); //Red. masses
          ifs.getline(buffer,BUFF_SIZE); //Frc consts
          ifs.getline(buffer,BUFF_SIZE); //IR Inten
          tokenize(vs, buffer);
          for(unsigned int i=3; i<vs.size(); ++i)
            Intensities.push_back(atof(vs[i].c_str()));

          ifs.getline(buffer, BUFF_SIZE); // column labels or Raman intensity
          if(strstr(buffer, "Raman Activ")) {
            ifs.getline(buffer, BUFF_SIZE); // Depolar (P)
            ifs.getline(buffer, BUFF_SIZE); // Depolar (U)
            ifs.getline(buffer, BUFF_SIZE); // column labels
          }
          ifs.getline(buffer, BUFF_SIZE); // actual displacement data
          tokenize(vs, buffer);
          vector<vector3> vib1, vib2, vib3;
          double x, y, z;
          while(vs.size() >= 5) {
            for (unsigned int i = 2; i < vs.size()-2; i += 3) {
              x = atof(vs[i].c_str());
              y = atof(vs[i+1].c_str());
              z = atof(vs[i+2].c_str());

              if (i == 2)
                vib1.push_back(vector3(x, y, z));
              else if (i == 5)
                vib2.push_back(vector3(x, y, z));
              else if (i == 8)
                vib3.push_back(vector3(x, y, z));
            }

            if (!ifs.getline(buffer, BUFF_SIZE))
              break;
            tokenize(vs,buffer);
          }
          Lx.push_back(vib1);
          if (vib2.size())
            Lx.push_back(vib2);
          if (vib3.size())
            Lx.push_back(vib3);
        }

        else if(strstr(buffer, " This molecule is "))//rotational data
        {
          if(strstr(buffer, "asymmetric"))
            RotorType = OBRotationData::ASYMMETRIC;
          else if(strstr(buffer, "symmetric"))
            RotorType = OBRotationData::SYMMETRIC;
          else if(strstr(buffer, "linear"))
            RotorType = OBRotationData::LINEAR;
          else
             RotorType = OBRotationData::UNKNOWN;
          ifs.getline(buffer,BUFF_SIZE); //symmetry number
          tokenize(vs, buffer);
          RotSymNum = atoi(vs[3].c_str());
        }

        else if(strstr(buffer, "Rotational constant"))
        {
          tokenize(vs, buffer);
          RotConsts.clear();
          for (unsigned int i=3; i<vs.size(); ++i)
            RotConsts.push_back(atof(vs[i].c_str()));
        }

        else if(strstr(buffer, "alpha electrons")) // # of electrons / orbital
        {
          tokenize(vs, buffer);
          if (vs.size() == 6) {
            // # alpha electrons # beta electrons
            aHOMO = atoi(vs[0].c_str());
            bHOMO = atoi(vs[3].c_str());
          }
        }
        else if(strstr(buffer, "rbital symmetries")) // orbital symmetries
          {
            symmetries.clear();
            std::string label; // used as a temporary to remove "(" and ")" from labels
            int iii,offset = 0;
            bool bDoneSymm;

            // Extract both Alpha and Beta symmetries
            ifs.getline(buffer, BUFF_SIZE); // skip the current line
            for(iii=0; (iii<2); iii++) {
              if (strstr(buffer, "electronic state"))
                break; // We've gone too far!
              while (!ifs.eof() &&
                     ((NULL != strstr(buffer,"Alpha")) ||
                      (NULL != strstr(buffer,"Beta")))) {
                // skip the Alpha: and Beta: title lines
                ifs.getline(buffer, BUFF_SIZE);
              }
              do {
                bDoneSymm = (NULL == strstr(buffer, "("));
                if (!bDoneSymm) {
                  tokenize(vs, buffer);

                  if ((NULL != strstr(buffer, "Occupied")) || (NULL != strstr(buffer, "Virtual"))) {
                    offset = 1; // skip first token
                  } else {
                    offset = 0;
                  }
                  for (unsigned int i = offset; i < vs.size(); ++i) {
                    label = vs[i].substr(1, vs[i].length() - 2);
                    symmetries.push_back(label);
                  }
                  ifs.getline(buffer, BUFF_SIZE); // get a new line if we've been reading symmetries
                }
                // don't read a new line if we're done with symmetries
              } while (!ifs.eof() && !bDoneSymm);
            } // end alpha/beta section
          }
        else if (strstr(buffer, "Alpha") && strstr(buffer, ". eigenvalues --")) {
          orbitals.clear();
          betaStart = 0;
          while (strstr(buffer, ". eigenvalues --")) {
            tokenize(vs, buffer);
            if (vs.size() < 4)
              break;
            if (vs[0].find("Beta") !=string::npos && betaStart == 0) // mark where we switch from alpha to beta
              betaStart = orbitals.size();
            for (unsigned int i = 4; i < vs.size(); ++i) {
              orbitals.push_back(atof(vs[i].c_str()));
            }
            ifs.getline(buffer, BUFF_SIZE);
          }
        }
        else if(strstr(buffer, " Excited State")) // Force and wavelength data
        {
          // The above line appears for each state, so just append the info to the vectors
          tokenize(vs, buffer);
          if (vs.size() >= 9) {
            double wavelength = atof(vs[6].c_str());
            double force = atof(vs[8].substr(2).c_str()); // remove the "f=" part
            Forces.push_back(force);
            Wavelengths.push_back(wavelength);
          }
        }
        else if(strstr(buffer, " Ground to excited state Transition electric dipole moments (Au):"))
          // Electronic dipole moments
        {
          ifs.getline(buffer, BUFF_SIZE); // Headings
          ifs.getline(buffer, BUFF_SIZE); // First entry
          tokenize(vs, buffer);
          while (vs.size() == 5) {
            double s = atof(vs[4].c_str());
            EDipole.push_back(s);
            ifs.getline(buffer, BUFF_SIZE);
            tokenize(vs, buffer);
          }
        }
        else if(strstr(buffer, "       state          X           Y           Z     R(velocity)")) {
          // Rotatory Strengths
          ifs.getline(buffer, BUFF_SIZE); // First entry
          tokenize(vs, buffer);
          while (vs.size() == 5) {
            double s = atof(vs[4].c_str());
            RotatoryStrengthsVelocity.push_back(s);
            ifs.getline(buffer, BUFF_SIZE);
            tokenize(vs, buffer);
          }
        }
        else if(strstr(buffer, "       state          X           Y           Z     R(length)")) {
          // Rotatory Strengths
          ifs.getline(buffer, BUFF_SIZE); // First entry
          tokenize(vs, buffer);
          while (vs.size() == 5) {
            double s = atof(vs[4].c_str());
            RotatoryStrengthsLength.push_back(s);
            ifs.getline(buffer, BUFF_SIZE);
            tokenize(vs, buffer);
          }
        }

        else if (strstr(buffer, "Forces (Hartrees/Bohr)"))
          {
            ifs.getline(buffer, BUFF_SIZE); // column headers
            ifs.getline(buffer, BUFF_SIZE); // ------
            ifs.getline(buffer, BUFF_SIZE); // real data
          }

        else if (strstr(buffer, "Isotropic = ")) // NMR shifts
          {
            tokenize(vs, buffer);
            if (vs.size() >= 4)
              {
                atom = mol.GetAtom(atoi(vs[0].c_str()));
                OBPairData *nmrShift = new OBPairData();
                nmrShift->SetAttribute("NMR Isotropic Shift");

                string shift = vs[4].c_str();
                nmrShift->SetValue(shift);

                atom->SetData(nmrShift);
              }
          }
        else if(strstr(buffer,"SCF Done:") != NULL)
          {
            tokenize(vs,buffer);
            mol.SetEnergy(atof(vs[4].c_str()) * HARTEE_TO_KCALPERMOL);
            confEnergies.push_back(mol.GetEnergy());
          }
/* Temporarily commented out until the handling of energy in OBMol is sorted out
        // MP2 energies also use a different syntax

        // PM3 energies use a different syntax
        else if(strstr(buffer,"E (Thermal)") != NULL)
          {
            ifs.getline(buffer,BUFF_SIZE); //Headers
            ifs.getline(buffer,BUFF_SIZE); //Total energy; what we want
            tokenize(vs,buffer);
            mol.SetEnergy(atof(vs[1].c_str()));
            confEnergies.push_back(mol.GetEnergy());
            }
*/
        else if(strstr(buffer,"Standard basis:") != NULL)
          {
            add_unique_pairdata_to_mol(&mol,"basis",buffer,2);
          }
        else if(strstr(buffer,"Zero-point correction=") != NULL)
          {
            tokenize(vs,buffer);
            ezpe = atof(vs[2].c_str());
            ezpe_set = true;
          }
        else if(strstr(buffer,"Thermal correction to Enthalpy=") != NULL)
          {
            tokenize(vs,buffer);
            Hcorr = atof(vs[4].c_str());
            Hcorr_set = true;
          }
        else if(strstr(buffer,"Thermal correction to Gibbs Free Energy=") != NULL)
          {
            tokenize(vs,buffer);
            Gcorr = atof(vs[6].c_str());
            Gcorr_set = true;
          }
        else if (strstr(buffer,"CV") != NULL)
          {
              ifs.getline(buffer,BUFF_SIZE); //Headers
              ifs.getline(buffer,BUFF_SIZE); //Total heat capacity
              tokenize(vs,buffer);
              if (vs.size() == 4)
              {
                  if (vs[0].compare("Total") == 0)
                  {
                      CV = atof(vs[2].c_str());
                      CV_set = true;
                  }
              }
              ifs.getline(buffer,BUFF_SIZE); //Electronic
              ifs.getline(buffer,BUFF_SIZE); //Translational
              tokenize(vs,buffer);
              if ((vs.size() == 4) && (vs[0].compare("Translational") == 0) )
              {
                  Scomponents.push_back(atof(vs[3].c_str()));
              }
              ifs.getline(buffer,BUFF_SIZE); //Rotational
              tokenize(vs,buffer);
              if ((vs.size() == 4) && (vs[0].compare("Rotational") == 0))
              {
                  Scomponents.push_back(atof(vs[3].c_str()));
              }
              ifs.getline(buffer,BUFF_SIZE); //Vibrational
              tokenize(vs,buffer);
              if ((vs.size() == 4) && (vs[0].compare("Vibrational") == 0))
              {
                  Scomponents.push_back(atof(vs[3].c_str()));
              }
          }
        else if ((strstr(buffer,"Temperature=") != NULL) &&
                 (strstr(buffer,"Pressure=") != NULL))
          {
              tokenize(vs,buffer);
              temperature = atof(vs[1].c_str());
          }
        else if (strstr(buffer, "(0 K)") != NULL)
          {
            /* This must be the last else */
            int i,nsearch;
            const char *search[] = { "CBS-QB3 (0 K)", "G2(0 K)", "G3(0 K)", "G4(0 K)", "W1BD (0 K)", "W1U  (0 K)" };
            const char *mymeth[] = { "CBS-QB3", "G2", "G3", "G4", "W1BD", "W1U" };
            const int myindex[] = { 3, 2, 2, 2, 3, 3 };

            nsearch = sizeof(search)/sizeof(search[0]);
            for(i=0; (i<nsearch); i++)
              {
                if(strstr(buffer,search[i]) != NULL)
                  {
                    tokenize(vs,buffer);
                    E0 = atof(vs[myindex[i]].c_str());
                    E0_set = 1;
                    thermo_method = mymeth[i];
                    break;
                  }
              }
          }
      } // end while

    if (mol.NumAtoms() == 0) { // e.g., if we're at the end of a file PR#1737209
      mol.EndModify();
      return false;
    }

    mol.EndModify();

    // Check whether we have data to extract heat of formation.
    if (ezpe_set && Hcorr_set && Gcorr_set && E0_set &&
        CV_set && (thermo_method.size() > 0))
      {
          extract_thermo(&mol,thermo_method,temperature,ezpe,
                         Hcorr,Gcorr,E0,CV,RotSymNum,Scomponents);
      }

    // Attach orbital data, if there is any
    if (orbitals.size() > 0)
      {
        OBOrbitalData *od = new OBOrbitalData;
        if (aHOMO == bHOMO) {
          od->LoadClosedShellOrbitals(orbitals, symmetries, aHOMO);
        } else {
          // we have to separate the alpha and beta vectors
          std::vector<double>      betaOrbitals;
          std::vector<std::string> betaSymmetries;
          unsigned int initialSize = orbitals.size();
          unsigned int symmSize = symmetries.size();
          if (initialSize != symmSize || betaStart == -1)
            {
              cerr << "Inconsistency: orbitals have " << initialSize << " elements while symmetries have " << symmSize << endl;
            }
          else
            {
              for (unsigned int i = betaStart; i < initialSize; ++i) {
                betaOrbitals.push_back(orbitals[i]);
                if (symmetries.size() > 0)
                  betaSymmetries.push_back(symmetries[i]);
              }
              // ok, now erase the end elements of orbitals and symmetries
              for (unsigned int i = betaStart; i < initialSize; ++i) {
                orbitals.pop_back();
                if (symmetries.size() > 0)
                  symmetries.pop_back();
              }
              // and load the alphas and betas
              od->LoadAlphaOrbitals(orbitals, symmetries, aHOMO);
              od->LoadBetaOrbitals(betaOrbitals, betaSymmetries, bHOMO);
            }
        }
        od->SetOrigin(fileformatInput);
        mol.SetData(od);
      }

    //Attach vibrational data, if there is any, to molecule
    if(Frequencies.size()>0)
    {
      OBVibrationData* vd = new OBVibrationData;
      vd->SetData(Lx, Frequencies, Intensities);
      vd->SetOrigin(fileformatInput);
      mol.SetData(vd);
    }
    //Attach rotational data, if there is any, to molecule
    if(RotConsts[0]!=0.0)
    {
      OBRotationData* rd = new OBRotationData;
      rd->SetData(RotorType, RotConsts, RotSymNum);
      rd->SetOrigin(fileformatInput);
      mol.SetData(rd);
    }
    // Attach unit cell translation vectors if found
    if (numTranslationVectors > 0) {
      OBUnitCell* uc = new OBUnitCell;
      uc->SetData(translationVectors[0], translationVectors[1], translationVectors[2]);
      uc->SetOrigin(fileformatInput);
      mol.SetData(uc);
    }
    //Attach electronic transition data, if there is any, to molecule
    if(Forces.size() > 0 && Forces.size() == Wavelengths.size())
    {
      OBElectronicTransitionData* etd = new OBElectronicTransitionData;
      etd->SetData(Wavelengths, Forces);
      if (EDipole.size() == Forces.size())
        etd->SetEDipole(EDipole);
      if (RotatoryStrengthsLength.size() == Forces.size())
        etd->SetRotatoryStrengthsLength(RotatoryStrengthsLength);
      if (RotatoryStrengthsVelocity.size() == Forces.size())
        etd->SetRotatoryStrengthsVelocity(RotatoryStrengthsVelocity);
      etd->SetOrigin(fileformatInput);
      mol.SetData(etd);
    }

    // set some default coordinates
    // ConnectTheDots will remove conformers, so we add those later
    mol.SetCoordinates(vconf[vconf.size() - 1]);

    if (!pConv->IsOption("b",OBConversion::INOPTIONS))
      mol.ConnectTheDots();
    if (!pConv->IsOption("s",OBConversion::INOPTIONS) && !pConv->IsOption("b",OBConversion::INOPTIONS))
      mol.PerceiveBondOrders();

    // Set conformers to all coordinates we adopted
    // but remove last geometry -- it's a duplicate
    if (vconf.size() > 1)
      vconf.pop_back();

    mol.SetConformers(vconf);
    mol.SetConformer(mol.NumConformers() - 1);
    // Copy the conformer data too
    confData->SetDimension(confDimensions);
    confData->SetEnergies(confEnergies);
    confData->SetForces(confForces);
    mol.SetData(confData);

    if (hasPartialCharges) {
      mol.SetPartialChargesPerceived();

      // Annotate that partial charges come from Mulliken
      OBPairData *dp = new OBPairData;
      dp->SetAttribute("PartialCharges");
      dp->SetValue(chargeModel); // Mulliken, ESP, etc.
      dp->SetOrigin(fileformatInput);
      mol.SetData(dp);
    }
    mol.SetTotalCharge(total_charge);
    mol.SetTotalSpinMultiplicity(spin_multiplicity);

    mol.SetTitle(title);
    return(true);
  }

} //namespace OpenBabel<|MERGE_RESOLUTION|>--- conflicted
+++ resolved
@@ -496,13 +496,9 @@
     bool no_symmetry=false;
     char coords_type[25];
 
-<<<<<<< HEAD
+
     bool grids_are_read_once  = false;
     bool grids_are_read_twice = false;
-=======
-    bool grids_are_read_once = false;
-    int number_of_esp_calcs  = 0;
->>>>>>> a95aeb92
 
     //Prescan file to find second instance of "orientation:"
     //This will be the kind of coords used in the chk/fchk file
@@ -729,11 +725,7 @@
                 tokenize(vs,buffer);
               }
           }
-<<<<<<< HEAD
         else if (strstr(buffer, "Atomic Center") != NULL && !grids_are_read_twice)
-=======
-        else if (strstr(buffer, "Atomic Center") != NULL && number_of_esp_calcs < 2)
->>>>>>> a95aeb92
           {
             // Data points for ESP calculation
             tokenize(vs,buffer);
@@ -759,11 +751,7 @@
                   }
               }
           }
-<<<<<<< HEAD
         else if (strstr(buffer, "ESP Fit Center") != NULL && !grids_are_read_twice)
-=======
-        else if (strstr(buffer, "ESP Fit Center") != NULL && number_of_esp_calcs < 2)
->>>>>>> a95aeb92
           {
             // Data points for ESP calculation
             tokenize(vs,buffer);
@@ -783,11 +771,7 @@
                   }
               }
           }
-<<<<<<< HEAD
         else if (strstr(buffer, "Electrostatic Properties (Atomic Units)") != NULL && !grids_are_read_twice)
-=======
-        else if (strstr(buffer, "Electrostatic Properties (Atomic Units)") != NULL && number_of_esp_calcs < 2)
->>>>>>> a95aeb92
           {
             int i,np;
             OpenBabel::OBFreeGridPoint *fgp;
@@ -813,7 +797,6 @@
               }
             if (i == np)
               {
-<<<<<<< HEAD
                 if (mol.HasData("Electrostatic Potential"))
                   {
                     mol.DeleteData("Electrostatic Potential");    // Delete the old esp
@@ -827,19 +810,6 @@
                     mol.SetData(esp);
                     grids_are_read_once = true;
                   }
-=======
-                if (number_of_esp_calcs == 0)
-                  {
-                    esp->SetAttribute("Input Electrostatic Potential");
-                  }
-                else if (number_of_esp_calcs == 1)
-                  {
-                    esp->SetAttribute("Optimized Electrostatic Potential");
-                  }
-                mol.SetData(esp);
-                grids_are_read_once = true;
-                number_of_esp_calcs++;
->>>>>>> a95aeb92
               }
             else
               {
