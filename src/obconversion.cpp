/**********************************************************************
obconversion.cpp -  Declaration of OBFormat and OBConversion

Copyright (C) 2004 by Chris Morley
Some portions Copyright (C) 2005-2006 by Geoffrey Hutchison

This file is part of the Open Babel project.
For more information, see <http://openbabel.org/>

This program is free software; you can redistribute it and/or modify
it under the terms of the GNU General Public License as published by
the Free Software Foundation version 2 of the License.

This program is distributed in the hope that it will be useful,
but WITHOUT ANY WARRANTY; without even the implied warranty of
MERCHANTABILITY or FITNESS FOR A PARTICULAR PURPOSE.  See the
GNU General Public License for more details.
***********************************************************************/
// Definition of OBConversion routines
#include <openbabel/babelconfig.h>

#ifdef _WIN32
	#pragma warning (disable : 4786)

	//using 'this' in base class initializer
	#pragma warning (disable : 4355)

	#ifdef GUI
		#undef DATADIR
		#include "stdafx.h" //(includes<windows.h>
	#endif
#endif

// #define DONT_CATCH_EXCEPTIONS     // This is useful when debugging an exception

#include <iosfwd>
#include <fstream>
#include <sstream>
#include <string>
#include <map>
#include <locale>
#include <limits>
#include <typeinfo>

#include <stdlib.h>

#include <openbabel/obconversion.h>
//#include <openbabel/mol.h>
#include <openbabel/locale.h>

#ifdef HAVE_LIBZ
#include "zipstream.h"
#endif

#if !HAVE_STRNCASECMP
extern "C" int strncasecmp(const char *s1, const char *s2, size_t n);
#endif

#ifndef BUFF_SIZE
#define BUFF_SIZE 32768
#endif

using namespace std;
//using namespace boost::iostreams;

namespace OpenBabel {

  /** @class OBFormat obconversion.h <openbabel/obconversion.h>
      Two sets of Read and Write functions are specified for each format
      to handle two different requirements.
      The "Convert" interface is for use in file format conversion applications. The
      user interface, a console, a GUI, or another program is kept unaware of the
      details of the chemistry and does not need to \#include mol.h. It is then
      necessary to manipulate only pointers to OBBase in OBConversion and the user
      interface, with all the construction and deletion of OBMol etc objects being
      done in the Format classes or the OB core. The convention  with "Covert"
      interface functions is that chemical objects are made on the heap with new
      in the ReadChemicalObject() functions and and deleted in WriteChemicalObject()
      functions

      The "API" interface is for programatic use of the OB routines in application
      programs where mol.h is \#included. There is generally no creation or
      destruction of objects in ReadMolecule() and WriteMolecule() and no restriction
      on whether the pointers are to the heap or the stack.
  **/
  //***************************************************

  /** @class OBConversion obconversion.h <openbabel/obconversion.h>
      OBConversion maintains a list of the available formats,
      provides information on them, and controls the conversion process.

      A conversion is carried out by the calling routine, usually in a
      user interface or an application program, making an instance of
      OBConversion. It is loaded with the in and out formats, any options
      and (usually) the default streams for input and output. Then either
      the Convert() function is called, which allows a single input file
      to be converted, or the extended functionality of FullConvert()
      is used. This allows multiple input and output files, allowing:
      - aggregation      - the contents of many input files converted
      and sent to one output file;
      - splitting        - the molecules from one input file sent to
      separate output files;
      - batch conversion - each input file converted to an output file.

      These procedures constitute the "Convert" interface. OBConversion
      and the user interface or application program do not need to be
      aware of any other part of OpenBabel - mol.h is not \#included. This
      allows any chemical object derived from OBBase to be converted;
      the type of object is decided by the input format class.
      However,currently, almost all the conversions are for molecules of
      class OBMol.
      ///
      OBConversion can also be used with an "API" interface
      called from programs which manipulate chemical objects. Input/output is
      done with the Read() and Write() functions which work with any
      chemical object, but need to have its type specified. (The
      ReadMolecule() and WriteMolecule() functions of the format classes
      can also be used directly.)


      Example code using OBConversion

      <b>To read in a molecule, manipulate it and write it out.</b>

      Set up an istream and an ostream, to and from files or elsewhere.
      (cin and cout are used in the example). Specify the file formats.

      @code
      OBConversion conv(&cin,&cout);
      if(conv.SetInAndOutFormats("SMI","MOL"))
      {
         OBMol mol;
         if(conv.Read(&mol))
            // ...manipulate molecule

         conv->Write(&mol);
      }
      @endcode

      A two stage construction is used to allow error handling
      if the format ID is not recognized. This is necessary now that the
      formats are dynamic and errors are not caught at compile time.
      OBConversion::Read() uses a pointer to OBBase, so that, in addition
      to OBMol, other kinds of objects, such as reactions, can also be handled
      if the format routines are written appropriately.

      <b>To make a molecule from a SMILES string.</b>
      @code
      std::string SmilesString;
      OBMol mol;
      stringstream ss(SmilesString)
      OBConversion conv(&ss);
      if(conv.SetInFormat("smi") && conv.Read(&mol))
         // ...
      @endcode

      An alternative way is more convenient if using bindings from another language:
      @code
      std::string SmilesString;
      OBMol mol;
      OBConversion conv;
      if(conv.SetInFormat("smi") && conv.ReadString(&mol, SmilesString))
         // ...
      @endcode

      <b>To do a file conversion without manipulating the molecule.</b>

      @code
      #include <openbabel/obconversion.h> //mol.h is not needed
      ...set up an istream is and an ostream os
      OBConversion conv(&is,&os);
      if(conv.SetInAndOutFormats("SMI","MOL"))
      {
         conv.AddOption("h",OBConversion::GENOPTIONS); //Optional; (h adds expicit hydrogens)
         conv.Convert();
      }
      @endcode

      <b>To read a multi-molecule file if using bindings from another language</b>

      The first molecule should be read using ReadFile, and subsequent molecules using Read,
      as follows:
      @code
      #include <openbabel/obconversion.h> //mol.h is not needed
      OBConversion conv;
      OBMol mol;
      bool success = conv.SetInFormat("sdf");
      if(success)
      {
         bool notatend = conv.ReadFile(&mol, "myfile.sdf");
         // Do something with mol
	 while(notatend)
	 {
             notatend = conv.Read(&mol);
	     // Do something with mol
	 }
      }
      @endcode

      <b>To add automatic format conversion to an existing program.</b>

      The existing program inputs from the file identified by the
      const char* filename into the istream is. The file is assumed to have
      a format ORIG, but other formats, identified by their file extensions,
      can now be used.

      @code
      ifstream ifs(filename); //Original code

      OBConversion conv;
      OBFormat* inFormat = conv.FormatFromExt(filename);
      OBFormat* outFormat = conv.GetFormat("ORIG");
      istream* pIn = &ifs;
      stringstream newstream;
      if(inFormat && outFormat)
      {
         conv.SetInAndOutFormats(inFormat,outFormat);
         conv.Convert(pIn,&newstream);
         pIn=&newstream;
      }
      //else error; new features not available; fallback to original functionality

      ...Carry on with original code using pIn
      @endcode
  */

//  OBFormat* OBConversion::pDefaultFormat=NULL;

  OBConversion::OBConversion(istream* is, ostream* os) :
    pInFormat(NULL),pOutFormat(NULL), Index(0), StartNumber(1),
    EndNumber(0), Count(-1), m_IsFirstInput(true), m_IsLast(true),
    MoreFilesToCome(false), OneObjectOnly(false), CheckedForGzip(false),
    NeedToFreeInStream(false), NeedToFreeOutStream(false), SkippedMolecules(false),
    pOb1(NULL), pAuxConv(NULL),pLineEndBuf(NULL),wInpos(0),wInlen(0)
  {
    pInStream=is;
    pOutStream=os;

    //These options take a parameter
    RegisterOptionParam("f", NULL, 1,GENOPTIONS);
    RegisterOptionParam("l", NULL, 1,GENOPTIONS);
  }

  /////////////////////////////////////////////////
  OBConversion::OBConversion(const OBConversion& o)
  {
    Index          = o.Index;
    Count          = o.Count;
    StartNumber    = o.StartNumber;
    EndNumber      = o.EndNumber;
    pInFormat      = o.pInFormat;
    pInStream      = o.pInStream;
    pOutFormat     = o.pOutFormat;
    pOutStream     = o.pOutStream;
    OptionsArray[0]= o.OptionsArray[0];
    OptionsArray[1]= o.OptionsArray[1];
    OptionsArray[2]= o.OptionsArray[2];
    InFilename     = o.InFilename;
    rInpos         = o.rInpos;
    wInpos         = o.wInpos;
    rInlen         = o.rInlen;
    wInlen         = o.wInlen;
    m_IsLast       = o.m_IsLast;
    MoreFilesToCome= o.MoreFilesToCome;
    OneObjectOnly  = o.OneObjectOnly;
    pOb1           = o.pOb1;
    ReadyToInput   = o.ReadyToInput;
    m_IsFirstInput = o.m_IsFirstInput;
    CheckedForGzip = o.CheckedForGzip;
    SkippedMolecules = o.SkippedMolecules;
    NeedToFreeInStream = o.NeedToFreeInStream;
    NeedToFreeOutStream = o.NeedToFreeOutStream;
    pLineEndBuf    = o.pLineEndBuf; //questionable - dkoes
    pAuxConv       = NULL;
  }
  ///////////////////////////////////////////////

  OBConversion::~OBConversion()
  {
    if(pAuxConv!=this)
      if(pAuxConv)
      {
        delete pAuxConv;
        //pAuxConv has copies of pInStream, NeedToFreeInStream, pOutStream, NeedToFreeOutStream
        //and may have already deleted the streams. So do not do it again.
        NeedToFreeInStream = NeedToFreeOutStream = false;
      }
    // Free any remaining streams from convenience functions
    if(pInStream && NeedToFreeInStream) {
      delete pInStream;
      pInStream=NULL;
      NeedToFreeInStream = false;
    }
    if(pOutStream && NeedToFreeOutStream) {
      delete pOutStream;
      pOutStream=NULL;
      NeedToFreeOutStream = false;
    }
<<<<<<< HEAD

    if(pLineEndBuf) {
    	if(pInStream) pInStream->rdbuf(pLineEndBuf->GetSource()); //restore original buffer
    	delete pLineEndBuf;
    }
    pLineEndBuf=NULL;
=======
    if(pLineEndBuf) {
      if(pInStream) pInStream->rdbuf(pLineEndBuf->GetSource()); //restore original buffer
      delete pLineEndBuf;
    }
>>>>>>> 91f1bfea
  }
  //////////////////////////////////////////////////////

  /// Class information on formats is collected by making an instance of the class
  /// derived from OBFormat(only one is usually required). RegisterFormat() is called
  /// from its constructor.
  ///
  /// If the compiled format is stored separately, like in a DLL or shared library,
  /// the initialization code makes an instance of the imported OBFormat class.
  int OBConversion::RegisterFormat(const char* ID, OBFormat* pFormat, const char* MIME)
  {
    return pFormat->RegisterFormat(ID, MIME);
  }

  //////////////////////////////////////////////////////
  /// Sets the formats from their ids, e g CML.
  /// If inID is NULL, the input format is left unchanged. Similarly for outID
  /// Returns true if both formats have been successfully set at sometime
  bool OBConversion::SetInAndOutFormats(const char* inID, const char* outID)
  {
    return SetInFormat(inID) && SetOutFormat(outID);
  }
  //////////////////////////////////////////////////////

  bool OBConversion::SetInAndOutFormats(OBFormat* pIn, OBFormat* pOut)
  {
    return SetInFormat(pIn) && SetOutFormat(pOut);
  }
  //////////////////////////////////////////////////////
  bool OBConversion::SetInFormat(OBFormat* pIn)
  {
    if(pIn==NULL)
      return true;
    pInFormat=pIn;
    return !(pInFormat->Flags() & NOTREADABLE);
  }
  //////////////////////////////////////////////////////
  bool OBConversion::SetOutFormat(OBFormat* pOut)
  {
    pOutFormat=pOut;
    return pOut && !(pOutFormat->Flags() & NOTWRITABLE);
  }
  //////////////////////////////////////////////////////
  bool OBConversion::SetInFormat(const char* inID)
  {
    if(inID)
      pInFormat = FindFormat(inID);
    return pInFormat && !(pInFormat->Flags() & NOTREADABLE);
  }
  //////////////////////////////////////////////////////

  bool OBConversion::SetOutFormat(const char* outID)
  {
    if(outID)
      pOutFormat= FindFormat(outID);
    return pOutFormat && !(pOutFormat->Flags() & NOTWRITABLE);
  }

  //////////////////////////////////////////////////////
  int OBConversion::Convert(istream* is, ostream* os)
  {
    if (is) {
      pInStream=is;
      CheckedForGzip = false; // haven't checked this for gzip yet
    }
    if (os) pOutStream=os;
    ostream* pOrigOutStream = pOutStream;

#ifdef HAVE_LIBZ
    zlib_stream::zip_istream *zIn;

    // only try to decode the gzip stream once
    if (!CheckedForGzip) {
      zIn = new zlib_stream::zip_istream(*pInStream);
      if (zIn->is_gzip()) {
        pInStream = zIn;
        CheckedForGzip = true;
      }
      else {
        delete zIn;
        zIn = NULL;
      }
    }
#ifndef DISABLE_WRITE_COMPRESSION //Unsolved problem with compression under Windows
    zlib_stream::zip_ostream zOut(*pOutStream);
    if(IsOption("z",GENOPTIONS))
      {
        // make sure to output the header
        zOut.make_gzip();
        pOutStream = &zOut;
      }
#endif
#endif

    //The FilteringInputStreambuf delivers characters to the istream, pInStream,
    //and receives characters this stream's original rdbuf.
    //It filters them, converting CRLF and CR line endings to LF.
    //seek and tellg requests to the stream are passed through to the original
    //rdbuf. A FilteringInputStreambuf is installed only for appropriate formats
    //- not for binary or XML formats - if not already present.
    InstallStreamFilter();

    int count = Convert();

    pOutStream = pOrigOutStream;
#ifdef HAVE_LIBZ
    if ( CheckedForGzip && zIn != NULL){ // Bug reported by Gert Thijs
      delete zIn;
      pInStream = is;
	}
#endif
    return count;
  }


  ////////////////////////////////////////////////////
  /// Actions the "convert" interface.
  ///	Calls the OBFormat class's ReadMolecule() which
  ///	 - makes a new chemical object of its chosen type (e.g. OBMol)
  ///	 - reads an object from the input file
  ///	 - subjects the chemical object to 'transformations' as specified by the Options
  ///	 - calls AddChemObject to add it to a buffer. The previous object is first output
  ///	   via the output Format's WriteMolecule(). During the output process calling
  /// IsFirst() and GetIndex() (the number of objects including the current one already output.
  /// allows more control, for instance writing \<cml\> and \</cml\> tags for multiple molecule outputs only.
  ///
  ///	AddChemObject does not save the object passed to it if it is NULL (as a result of a DoTransformation())
  ///	or if the number of the object is outside the range defined by
  ///	StartNumber and EndNumber.This means the start and end counts apply to all chemical objects
  ///	found whether or not they	are output.
  ///
  ///	If ReadMolecule returns false the input conversion loop is exited.
  ///
  int OBConversion::Convert()
  {
    if(pInStream==NULL || pOutStream==NULL)
      {
        obErrorLog.ThrowError(__FUNCTION__, "input or output stream not set", obError);
        return 0;
      }

    if(!pInFormat) return 0;
    Count=0;//number objects processed

    if(!SetStartAndEnd())
      return 0;

    ReadyToInput=true;
    m_IsLast=false;
    pOb1=NULL;
    wInlen=0;

    if(pInFormat->Flags() & READONEONLY)
      OneObjectOnly=true;

    //Input loop
    while(ReadyToInput && pInStream->good()) //Possible to omit? && pInStream->peek() != EOF
      {
        if(pInStream==&cin)
          {
            if(pInStream->peek()==-1) //Cntl Z Was \n but interfered with piping
              break;
          }
        else
          rInpos = pInStream->tellg();

        bool ret=false;
#ifndef DONT_CATCH_EXCEPTIONS
       try
#endif
          {
            ret = pInFormat->ReadChemObject(this);
/*            if (ret && IsOption("readconformers", GENOPTIONS)) {
              std::streampos pos = pInStream->tellg();
              OBMol nextMol;
              OBConversion conv;
              conv.SetOutFormat("smi");
              std::string ref_smiles = conv.WriteString(pOb1);
              while (pInStream->good()) {
                if (!pInFormat->ReadMolecule(&nextMol, this))
                  break;
                std::string smiles = conv.WriteString(&nextMol);
                if (smiles == ref_smiles) {
                  OBMol *pmol = dynamic_cast<OBMol*>(pOb1);
                  if (!pmol)
                    break;
                  unsigned int numCoords = nextMol.NumAtoms() * 3;
                  double *coords = nextMol.GetCoordinates();
                  double *conformer = new double [numCoords];
                  for (unsigned int i = 0; i < numCoords; ++i)
                    conformer[i] = coords[i];
                  pmol->AddConformer(conformer);
                  pos = pInStream->tellg();
                } else {
                  break;
                }
              }
              pInStream->seekg(pos, std::ios::beg);
            }
*/
            SetFirstInput(false);
          }
#ifndef DONT_CATCH_EXCEPTIONS
        catch(...)
          {
            if(!IsOption("e", GENOPTIONS) && !OneObjectOnly)
            {
              obErrorLog.ThrowError(__FUNCTION__, "Convert failed with an exception" , obError);
              return Index; // the number we've actually output so far
            }
          }
#endif

        if(!ret)
          {
            //error or termination request: terminate unless
            // -e option requested and successfully can skip past current object
            if(!IsOption("e", GENOPTIONS) || pInFormat->SkipObjects(0,this)!=1)
              break;
          }
        if(OneObjectOnly)
          break;
        // Objects supplied to AddChemObject() which may output them after a delay
        //ReadyToInput may be made false in AddChemObject()
        // by WriteMolecule() returning false  or by Count==EndNumber
      }

    //Output last object
    m_IsLast= !MoreFilesToCome;

    //Output is always occurs at the end with the --OutputAtEnd option
    bool oae = IsOption("OutputAtEnd",GENOPTIONS)!=NULL;
    if(pOutFormat && (!oae || m_IsLast))
      if((oae || pOb1) && !pOutFormat->WriteChemObject(this))
        Index--;

    //Put AddChemObject() into non-queue mode
    Count= -1;
    EndNumber=StartNumber=0; pOb1=NULL;//leave tidy
    MoreFilesToCome=false;
    OneObjectOnly=false;

    return Index; //The number actually output
  }
  //////////////////////////////////////////////////////
  bool OBConversion::SetStartAndEnd()
  {
    unsigned int TempStartNumber=0;
    const char* p = IsOption("f",GENOPTIONS);
    if(p)
      {
        StartNumber=atoi(p);
        if(StartNumber>1)
          {
            TempStartNumber=StartNumber;
            //Try to skip objects now
            int ret = pInFormat->SkipObjects(StartNumber-1,this);
            if(ret==-1) //error
              return false;
            if(ret==1) //success:objects skipped
              {
                Count = StartNumber-1;
                StartNumber=0;
              }
          }
      }

    p = IsOption("l",GENOPTIONS);
    if(p)
      {
        EndNumber=atoi(p);
        if(TempStartNumber && EndNumber<TempStartNumber)
          EndNumber=TempStartNumber;
      }

    return true;
  }

  //////////////////////////////////////////////////////
  /// Retrieves an object stored by AddChemObject() during output
  OBBase* OBConversion::GetChemObject()
  {
    Index++;
    return pOb1;
  }

  //////////////////////////////////////////////////////
  ///	Called by ReadMolecule() to deliver an object it has read from an input stream.
  /// Used in two modes:
  ///  - When Count is negative it is left negative and the routine is just a store
  ///    for an OBBase object.  The negative value returned tells the calling
  ///    routine that no more objects are required.
  ///  - When count is >=0, probably set by Convert(), it acts as a queue of 2:
  ///    writing the currently stored value before accepting the supplied one. This delay
  ///    allows output routines to respond differently when the written object is the last.
  ///    Count is incremented with each call, even if pOb=NULL.
  ///    Objects are not added to the queue if the count is outside the range
  ///    StartNumber to EndNumber. There is no upper limit if EndNumber is zero.
  ///    The return value is Count ((>0) or 0 if WriteChemObject returned false.
  int OBConversion::AddChemObject(OBBase* pOb)
  {
    if(Count<0)
      {
        pOb1=pOb;
        return Count; // <0
      }
    Count++;
    if(Count>=(int)StartNumber)//keeps reading objects but does nothing with them
      {
        if(Count==(int)EndNumber)
          ReadyToInput=false; //stops any more objects being read

        rInlen = pInStream ? pInStream->tellg() - rInpos : 0;
         // - (pLineEndBuf ? pLineEndBuf->getCorrection() : 0); //correction for CRLF

        if(pOb)
          {
            if(pOb1 && pOutFormat) //see if there is an object ready to be output
              {
                //Output object
                if (!pOutFormat->WriteChemObject(this))
                  {
                    //faultly write, so finish
                    --Index;
                    //ReadyToInput=false;
                    pOb1=NULL;
                    return 0;
                  }
                //Stop after writing with single object output files
                if(pOutFormat->Flags() & WRITEONEONLY)
                  {
                    // if there are more molecules to output, send a warning
                    stringstream errorMsg;
                    errorMsg << "WARNING: You are attempting to convert a file"
                             << " with multiple molecule entries into a format"
                             << " which can only store one molecule. The current"
                             << " output will only contain the first molecule.\n\n";

                    errorMsg << "To convert this input into multiple separate"
                             << " output files, with one molecule per file, try:\n"
                             << "babel [input] [ouptut] -m\n\n";

                    errorMsg << "To pick one particular molecule"
                             << " (e.g., molecule 4), try:\n"
                             << "babel -f 4 -l 4 [input] [output]" << endl;

                    obErrorLog.ThrowError(__FUNCTION__, errorMsg.str(), obWarning);

                    ReadyToInput = false;
                    pOb1 = NULL;
                    return Count; // >0
                  }
              }
            pOb1=pOb;
            wInpos = rInpos; //Save the position in the input file to be accessed when writing it
            wInlen = rInlen;
          }
      }
    return Count; // >0
  }
  //////////////////////////////////////////////////////
  ///Returns the number of objects which have been output or are currently being output.
  ///The outputindex is incremented when an object for output is fetched by GetChemObject().
  ///So the function will return 1 if called from WriteMolecule() during output of the first object.
  int OBConversion::GetOutputIndex() const
  {
    //The number of objects actually written already from this instance of OBConversion
    return Index;
  }
  void OBConversion::SetOutputIndex(int indx)
  {
    Index=indx;
  }
  //////////////////////////////////////////////////////
  OBFormat* OBConversion::FindFormat(const char* ID)
  {
    return OBFormat::FindType(ID);
  }

  OBFormat* OBConversion::FindFormat(const std::string ID)
  {
    return OBFormat::FindType(ID.c_str());
  }

  //////////////////////////////////////////////////
  const char* OBConversion::GetTitle() const
  {
    return(InFilename.c_str());
  }

  void OBConversion::SetMoreFilesToCome()
  {
    MoreFilesToCome=true;
  }

  void OBConversion::SetOneObjectOnly(bool b)
  {
    OneObjectOnly=b;
    m_IsLast=b;
  }

  /////////////////////////////////////////////////////////
  OBFormat* OBConversion::FormatFromExt(const char* filename)
  {
    string file = filename;
    string::size_type extPos = file.rfind('.');

    if(extPos!=string::npos // period found
       && (file.substr(extPos + 1, file.size())).find("/")==string::npos) // and period is after the last "/"
      {
        // only do this if we actually can read .gz files
#ifdef HAVE_LIBZ
        if (file.substr(extPos) == ".gz")
          {
            file.erase(extPos);
            extPos = file.rfind('.');
            if (extPos!=string::npos)
              return FindFormat( (file.substr(extPos + 1, file.size())).c_str() );
          }
        else
#endif
          return FindFormat( (file.substr(extPos + 1, file.size())).c_str() );
      }

    // Check the filename if no extension (e.g. VASP does not use extensions):
    extPos = file.rfind('/');
    if(extPos!=string::npos) {
      return FindFormat( (file.substr(extPos + 1, file.size())).c_str() );
    }
    // If we are just passed the filename with no path, this should catch it:
    return FindFormat( file.c_str() ); //if no format found
  }

  OBFormat* OBConversion::FormatFromExt(const std::string filename)
  {
    return FormatFromExt(filename.c_str());
  }

  OBFormat* OBConversion::FormatFromMIME(const char* MIME)
  {
    return OBFormat::FormatFromMIME(MIME);
  }

  bool	OBConversion::Read(OBBase* pOb, std::istream* pin)
  {
    if(pin) {
      pInStream=pin;
      CheckedForGzip = false; // haven't set this stream to gzip (yet)
    }

    if(!pInFormat || !pInStream) return false;

#ifdef HAVE_LIBZ
    zlib_stream::zip_istream *zIn;

    // only try to decode the gzip stream once
    if (!CheckedForGzip) {
      zIn = new zlib_stream::zip_istream(*pInStream);
      if (zIn->is_gzip()) {
        pInStream = zIn;
        CheckedForGzip = true;
      }
      else
        delete zIn;
    }
#endif

    InstallStreamFilter();

    // Set the locale for number parsing to avoid locale issues: PR#1785463
    obLocale.SetLocale();

    // Also set the C++ stream locale
    locale originalLocale = pInStream->getloc(); // save the original
    locale cNumericLocale(originalLocale, "C", locale::numeric);
    pInStream->imbue(cNumericLocale);

    // skip molecules if -f or -l option is set
    if (!SkippedMolecules) {
        Count = 0; // make sure it's 0
        if(!SetStartAndEnd()) {
           return false;
        }
        SkippedMolecules = true;
    }

    // catch last molecule acording to -l
    Count++;
    bool success = false;
    if (EndNumber==0 || Count<=EndNumber) {
        success = pInFormat->ReadMolecule(pOb, this);
    }

    // return the C locale to the original one
    obLocale.RestoreLocale();
    // Restore the original C++ locale as well
    pInStream->imbue(originalLocale);

    // If we failed to read, plus the stream is over, then check if this is a stream from ReadFile
    if (!success && !pInStream->good() && NeedToFreeInStream) {
      ifstream *inFstream = dynamic_cast<ifstream*>(pInStream);
      if (inFstream != 0)
        inFstream->close(); // We will free the stream later, but close the file now
    }

    return success;
  }

    void OBConversion::InstallStreamFilter()
  {
    //Do not install filtering input stream if a binary or XML format
    //or if already installed in the current InStream (which may have changed).
    //Deleting any old LErdbuf before contructing a new one ensures there is
    //only one for each OBConversion object. It is deleted in the destructor.

    if(pInFormat && !(pInFormat->Flags() & (READBINARY | READXML)) && pInStream->rdbuf()!=pLineEndBuf)
    {
      delete pLineEndBuf;
      pLineEndBuf = NULL;
      pLineEndBuf = new LErdbuf(pInStream->rdbuf());
      pInStream->rdbuf(pLineEndBuf);
    }
  }

  //////////////////////////////////////////////////
  /// Writes the object pOb but does not delete it afterwards.
  /// The output stream is lastingly changed if pos is not NULL
  /// Returns true if successful.
  bool OBConversion::Write(OBBase* pOb, ostream* pos)
  {
    if(pos) pOutStream=pos;

    if(!pOutFormat || !pOutStream) return false;

    ostream* pOrigOutStream = pOutStream;
#ifdef HAVE_LIBZ
#ifndef DISABLE_WRITE_COMPRESSION
    zlib_stream::zip_ostream zOut(*pOutStream);
    if(IsOption("z",GENOPTIONS))
      {
        // make sure to output the header
        zOut.make_gzip();
        pOutStream = &zOut;
      }
#endif
#endif
    SetOneObjectOnly(); //So that IsLast() returns true, which is important for XML formats

    // Set the locale for number parsing to avoid locale issues: PR#1785463
    obLocale.SetLocale();
    // Also set the C++ stream locale
    locale originalLocale = pOutStream->getloc(); // save the original
    locale cNumericLocale(originalLocale, "C", locale::numeric);
    pOutStream->imbue(cNumericLocale);

    // The actual work is done here
    bool success = pOutFormat->WriteMolecule(pOb,this);

    pOutStream = pOrigOutStream;
    // return the C locale to the original one
    obLocale.RestoreLocale();
    // Restore the C++ stream locale too
    pOutStream->imbue(originalLocale);

    return success;
  }

  //////////////////////////////////////////////////
  /// Writes the object pOb but does not delete it afterwards.
  /// The output stream not changed (since we cannot write to this string later)
  /// Returns true if successful.
  std::string OBConversion::WriteString(OBBase* pOb, bool trimWhitespace)
  {
    ostream *oldStream = pOutStream; // save old output
    stringstream newStream;
    string temp;

    if(pOutFormat)
      {
        Write(pOb, &newStream);
      }
    pOutStream = oldStream;

    temp = newStream.str();
    if (trimWhitespace) // trim the trailing whitespace
      {
        string::size_type notwhite = temp.find_last_not_of(" \t\n\r");
        temp.erase(notwhite+1);
      }
    return temp;
  }

  //////////////////////////////////////////////////
  /// Writes the object pOb but does not delete it afterwards.
  /// The output stream is lastingly changed to point to the file
  /// Returns true if successful.
  bool OBConversion::WriteFile(OBBase* pOb, string filePath)
  {
    if(!pOutFormat) return false;

    // if we have an old stream, free this first before creating a new one
    if (pOutStream && NeedToFreeOutStream) {
      delete pOutStream;
    }

    ofstream *ofs = new ofstream;
    NeedToFreeOutStream = true; // make sure we clean this up later
    ios_base::openmode omode =
      pOutFormat->Flags() & WRITEBINARY ? ios_base::out|ios_base::binary : ios_base::out;

    ofs->open(filePath.c_str(),omode);
    if(!ofs || !ofs->good())
      {
        obErrorLog.ThrowError(__FUNCTION__,"Cannot write to " + filePath, obError);
        return false;
      }

    return Write(pOb, ofs);
  }

  void OBConversion::CloseOutFile()
  {
    if (pOutStream && NeedToFreeOutStream)
    {
      delete pOutStream;
      NeedToFreeOutStream = false;
      pOutStream = NULL;
    }
  }

  ////////////////////////////////////////////
  bool	OBConversion::ReadString(OBBase* pOb, std::string input)
  {
    // if we have an old stream, free this first before creating a new one
    if (pInStream && NeedToFreeInStream) {
      delete pInStream;
    }

    stringstream *pin = new stringstream(input);
    NeedToFreeInStream = true; // make sure we clean this up later
    return Read(pOb, pin);
  }


  ////////////////////////////////////////////
  bool	OBConversion::ReadFile(OBBase* pOb, std::string filePath)
  {
    if(!pInFormat) return false;

    // save the filename
    InFilename = filePath;

    // if we have an old stream, free this first before creating a new one
    if (pInStream && NeedToFreeInStream) {
      delete pInStream;
    }

    ifstream *ifs = new ifstream;
    NeedToFreeInStream = true; // make sure we free this

    ios_base::openmode imode = ios_base::in|ios_base::binary; //now always binary because may be gzipped
//      pInFormat->Flags() & READBINARY ? ios_base::in|ios_base::binary : ios_base::in;

    ifs->open(filePath.c_str(),imode);
    if(!ifs || !ifs->good())
      {
        obErrorLog.ThrowError(__FUNCTION__,"Cannot read from " + filePath, obError);
        return false;
      }

    return Read(pOb,ifs);
  }

  ////////////////////////////////////////////
  bool OBConversion::OpenInAndOutFiles(std::string infilepath, std::string outfilepath)
  {
    // if we have an old input stream, free this first before creating a new one
    if (pInStream && NeedToFreeInStream)
      delete pInStream;

    // if we have an old output stream, free this first before creating a new one
    if (pOutStream && NeedToFreeOutStream)
      delete pOutStream;

    ifstream *ifs = new ifstream;
    NeedToFreeInStream = true; // make sure we free this
    ifs->open(infilepath.c_str(),ios_base::in|ios_base::binary); //always open in binary mode
    if(!ifs || !ifs->good())
    {
      obErrorLog.ThrowError(__FUNCTION__,"Cannot read from " + infilepath, obError);
      return false;
    }
    pInStream = ifs;
    InFilename = infilepath;

    if(outfilepath.empty())//Don't open an outfile with an empty name.
      return true;
    ofstream *ofs = new ofstream;
    NeedToFreeOutStream = true; // make sure we clean this up later
    ofs->open(outfilepath.c_str(),ios_base::out|ios_base::binary);//always open in binary mode
    if(!ofs || !ofs->good())
    {
      obErrorLog.ThrowError(__FUNCTION__,"Cannot write to " + outfilepath, obError);
      return false;
    }
    pOutStream = ofs;

    return true;
  }

  ////////////////////////////////////////////
  const char* OBConversion::Description()
  {
    return
      "Conversion options\n"
      "-f <#> Start import at molecule # specified\n"
      "-l <#> End import at molecule # specified\n"
      "-e Continue with next object after error, if possible\n"
      #ifdef HAVE_LIBZ
      #ifndef DISABLE_WRITE_COMPRESSION //Unsolved problem with compression under Windows
      "-z Compress the output with gzip\n"
      #endif
      #endif
      "-k Attempt to translate keywords\n";
      // -t All input files describe a single molecule
  }

  ////////////////////////////////////////////
  bool OBConversion::IsLast()
  {
    return m_IsLast;
  }
  ////////////////////////////////////////////
  bool OBConversion::IsFirstInput()
  {
    return m_IsFirstInput;
  }
  void OBConversion::SetFirstInput(bool b)
  {
    m_IsFirstInput = b;
/*    //Also set or clear a general option
    if(b)
      AddOption("firstinput",GENOPTIONS);
    else
      RemoveOption("firstinput",GENOPTIONS);
  */
  }

  /////////////////////////////////////////////////
  string OBConversion::BatchFileName(string& BaseName, string& InFile)
  {
    //Replaces * in BaseName by InFile without extension and path
    string ofname(BaseName);
    string::size_type pos = ofname.find('*');
    if(pos != string::npos)
      {
        //Replace * by input filename
        string::size_type posdot= InFile.rfind('.');
        if(posdot == string::npos)
          posdot = InFile.size();
        else {
#ifdef HAVE_LIBZ
          if (InFile.substr(posdot) == ".gz")
            {
              InFile.erase(posdot);
              posdot = InFile.rfind('.');
              if (posdot == string::npos)
                posdot = InFile.size();
            }
#endif
        }

        string::size_type posname= InFile.find_last_of("\\/");
        ofname.replace(pos,1, InFile, posname+1, posdot-posname-1);
      }
    return ofname;
  }

  ////////////////////////////////////////////////
  string OBConversion::IncrementedFileName(string& BaseName, const int Count)
  {
    //Replaces * in BaseName by Count
    string ofname(BaseName);
    string::size_type pos = ofname.find('*');
    if(pos!=string::npos)
      {
        char num[33];
        snprintf(num, 33, "%d", Count);
        ofname.replace(pos,1, num);
      }
    return ofname;
  }
  ////////////////////////////////////////////////////
  bool OBConversion::CheckForUnintendedBatch(const string& infile, const string& outfile)
  {
    //If infile == outfile issue error message and return false
    //If name without the extensions are the same issue warning and return true;
    //Otherwise return true
    string inname1, inname2;
    string::size_type pos;
    pos = infile.rfind('.');
    if(pos != string::npos)
      inname1 = infile.substr(0,pos);
    pos = outfile.rfind('.');
    if(pos != string::npos)
      inname2 = infile.substr(0,pos);
    if(inname1==inname2)
      obErrorLog.ThrowError(__FUNCTION__,
"This was a batch operation. For splitting, use non-empty base name for the output files", obWarning);

    if(infile==outfile)
      return false;
    return true;
  }
  /**
     Makes input and output streams, and carries out normal,
     batch, aggregation, and splitting conversion.

     Normal
     Done if FileList contains a single file name and OutputFileName
     does not contain a *.

     Aggregation
     Done if FileList has more than one file name and OutputFileName does
     not contain * . All the chemical objects are converted and sent
     to the single output file.

     Splitting
     Done if FileList contains a single file name and OutputFileName
     contains a * . Each chemical object in the input file is converted
     and sent to a separate file whose name is OutputFileName with the
     * replaced by 1, 2, 3, etc.  OutputFileName must have at least one
     character other than the * before the extension.
     For example, if OutputFileName is NEW*.smi then the output files are
     NEW1.smi, NEW2.smi, etc.

     Batch Conversion
     Done if FileList has more than one file name and contains a * .
     Each input file is converted to an output file whose name is
     OutputFileName with the * replaced by the inputfile name without its
     path and extension.
     So if the input files were inpath/First.cml, inpath/Second.cml
     and OutputFileName was NEW*.mol, the output files would be
     NEWFirst.mol, NEWSecond.mol.

     If FileList is empty, the input stream that has already been set
     (usually in the constructor) is used. If OutputFileName is empty,
     the output stream already set is used.

     On exit, OutputFileList contains the names of the output files.

     Returns the number of Chemical objects converted.
  */
  int OBConversion::FullConvert(std::vector<std::string>& FileList, std::string& OutputFileName,
                                std::vector<std::string>& OutputFileList)
  {
    OBConversion::OutFilename = OutputFileName; //ready for 2.4.0

    istream* pIs=NULL;
    ostream* pOs=NULL;
    ifstream is;
    ofstream os;
    stringstream ssOut, ssIn;
    bool HasMultipleOutputFiles=false;
    int Count=0;
    SetFirstInput();
    bool CommonInFormat = pInFormat ? true:false; //whether set in calling routine
    ios_base::openmode omode =
      pOutFormat->Flags() & WRITEBINARY ? ios_base::out|ios_base::binary : ios_base::out;
    obErrorLog.ClearLog();
#ifndef DONT_CATCH_EXCEPTIONS
    try
#endif
      {
        ofstream ofs;

        //OUTPUT
        if(OutputFileName.empty())
          pOs = NULL; //use existing stream
        else
          {
            if(OutputFileName.find_first_of('*')!=string::npos) HasMultipleOutputFiles = true;
            if(!HasMultipleOutputFiles)
              {
                //If the output file is the same as any of the input
                //files, send the output to a temporary stringstream
                vector<string>::iterator itr;
                for(itr=FileList.begin();itr!=FileList.end();++itr)
                  {
                    if(*itr==OutputFileName)
                      {

                        pOs = &ssOut;
                        break;
                      }
                  }
                if(itr==FileList.end())
                  {
                    os.open(OutputFileName.c_str(),omode);
                    if(!os)
                      {
                        obErrorLog.ThrowError(__FUNCTION__,"Cannot write to " + OutputFileName, obError);
                        return 0;
                      }
                    pOs=&os;
                  }
                OutputFileList.push_back(OutputFileName);
              }
          }

        if(IsOption("t",GENOPTIONS))
          {
            //Concatenate input file option (multiple files, single molecule)
            if(HasMultipleOutputFiles)
              {
                obErrorLog.ThrowError(__FUNCTION__,
                                      "Cannot have multiple output files and also concatenate input files (-t option)",obError);
                return 0;
              }

            stringstream allinput;
            vector<string>::iterator itr;
            for(itr=FileList.begin();itr!=FileList.end();++itr)
              {
                ifstream ifs((*itr).c_str());
                if(!ifs)
                  {
                    obErrorLog.ThrowError(__FUNCTION__,"Cannot open " + *itr, obError);
                    continue;
                  }
                allinput << ifs.rdbuf(); //Copy all file contents
                ifs.close();
              }
            Count = Convert(&allinput,pOs);
            return Count;
          }

        //INPUT
        if(FileList.empty())
          {
            pIs = NULL;
            if(HasMultipleOutputFiles)
              {
                obErrorLog.ThrowError(__FUNCTION__,"Cannot use multiple output files without an input file", obError);
                return 0;
              }
          }
        else
          {
            if(FileList.size()>1 || OutputFileName.substr(0,2)=="*.")
              {
                //multiple input files
                vector<string>::iterator itr, tempitr;
                tempitr = FileList.end();
                --tempitr;
                for(itr=FileList.begin();itr!=FileList.end();++itr)
                  {
                    InFilename = *itr;
                    ifstream ifs;
                    if(!OpenAndSetFormat(CommonInFormat, &ifs, &ssIn))
                      continue;
                    if(ifs)
                      pIs = &ifs;
                    else
                      pIs = &ssIn;

                    //pIs = ifs ? &ifs : &ssIn;


                    if(HasMultipleOutputFiles)
                      {
                        //Batch conversion
                        string batchfile = BatchFileName(OutputFileName,*itr);

                        //With inputs like babel test.xxx -oyyy -m
                        //the user may have wanted to do a splitting operation
                        //Issue a message and abort if xxx==yyy which would overwrite input file
                        if(FileList.size()==1 && !CheckForUnintendedBatch(batchfile, InFilename))
                          return Count;

                        if(ofs.is_open()) ofs.close();
                        ofs.open(batchfile.c_str(), omode);
                        if(!ofs)
                          {
                            obErrorLog.ThrowError(__FUNCTION__,"Cannot open " + batchfile, obError);
                            return Count;
                          }
                        OutputFileList.push_back(batchfile);
                        SetOutputIndex(0); //reset for new file
                        Count += Convert(pIs,&ofs);
                      }
                    else
                      {
                        //Aggregation
                        if(itr!=tempitr) SetMoreFilesToCome();
                        Count = Convert(pIs,pOs);
                      }
                  }

                if(!os.is_open() && !OutputFileName.empty() && !HasMultipleOutputFiles)
                  {
                    //Output was written to temporary string stream. Output it to the file
                    os.open(OutputFileName.c_str(),omode);
                    if(!os)
                      {
                        obErrorLog.ThrowError(__FUNCTION__,"Cannot write to " + OutputFileName, obError);
                        return Count;
                      }
                    os << ssOut.rdbuf();
                  }
                return Count;
              }
            else
              {
                //Single input file
                InFilename = FileList[0];
                if(!OpenAndSetFormat(CommonInFormat, &is, &ssIn))
                  return 0;
                if(is)
                  pIs =&is;
                else
                  pIs = &ssIn;

                if(HasMultipleOutputFiles)
                  {
                    //Splitting
                    //Output is put in a temporary stream and written to a file
                    //with an augmenting name only when it contains a valid object.
                    int Indx=1;
                    SetInStream(&is);
#ifdef HAVE_LIBZ
                    zlib_stream::zip_istream zIn(is);
#endif
                    for(;;)
                      {
                        stringstream ss;
                        SetOutStream(&ss);
                        SetOutputIndex(0); //reset for new file
                        SetOneObjectOnly();

#ifdef HAVE_LIBZ
                        if(Indx==1 && zIn.is_gzip()) {
                          SetInStream(&zIn);
                          CheckedForGzip = true; // we know this one is gzip'ed
                        }
#endif

                        int ThisFileCount = Convert();
                        if(ThisFileCount==0) break;
                        Count+=ThisFileCount;

                        if(ofs.is_open()) ofs.close();
                        string incrfile = IncrementedFileName(OutputFileName,Indx++);
                        ofs.open(incrfile.c_str(), omode);
                        if(!ofs)
                          {
                            obErrorLog.ThrowError(__FUNCTION__,"Cannot write to " + incrfile, obError);
                            return Count;
                          }

                        OutputFileList.push_back(incrfile);
#ifdef HAVE_LIBZ
#ifndef DISABLE_WRITE_COMPRESSION
                        if(IsOption("z",GENOPTIONS))
                          {
                            zlib_stream::zip_ostream zOut(ofs);
                            // make sure to output the header
                            zOut.make_gzip();
                            zOut << ss.rdbuf();
                          }
                        else
#endif
#endif
                          ofs << ss.rdbuf();

                        ofs.close();
                        ss.clear();
                      }
                    return Count;
                  }
              }
          }

        //Single input and output files
        Count = Convert(pIs,pOs);

        if(os && !os.is_open() && !OutputFileName.empty())
          {
            //Output was written to temporary string stream. Output it to the file
            os.open(OutputFileName.c_str(),omode);
            if(!os)
              {
                obErrorLog.ThrowError(__FUNCTION__,"Cannot write to " + OutputFileName, obError);
                return Count;
              }
            os << ssOut.rdbuf();
          }
        return Count;
      }
#ifndef DONT_CATCH_EXCEPTIONS
    catch(...)
      {
        obErrorLog.ThrowError(__FUNCTION__, "Conversion failed with an exception.",obError);
        return Count;
      }
#endif
    return Count;
  }

  bool OBConversion::OpenAndSetFormat(bool SetFormat, ifstream* is, stringstream* ss)
  {
    //Opens file using InFilename and sets pInFormat if requested
    if(ss && InFilename[0]=='-')
      {
        //InFilename is actually  -:SMILES
        is->setstate(ios::failbit); // do not use the input filestream...
        InFilename.erase(0, 2);
        if(SetFormat || SetInFormat("smi"))
          {
            ss->clear();
            ss->str(InFilename);
            return true;
          }
      }
    else if(!SetFormat)
      {
        pInFormat = FormatFromExt(InFilename.c_str());
        if(pInFormat==NULL)
          {
            string::size_type pos = InFilename.rfind('.');
            string ext;
            if(pos!=string::npos)
              ext = InFilename.substr(pos);
            obErrorLog.ThrowError(__FUNCTION__, "Cannot read input format \""
                                  + ext + '\"' + " for file \"" + InFilename + "\"",obError);
            return false;
          }
      }

#ifndef ALL_READS_BINARY
  #define ALL_READS_BINARY //now the default
#endif
    ios_base::openmode imode;
#ifdef ALL_READS_BINARY //Makes unix files compatible with VC++6
    imode = ios_base::in|ios_base::binary;
#else
    imode = pInFormat->Flags() & READBINARY ? ios_base::in|ios_base::binary : ios_base::in;
#endif

    is->open(InFilename.c_str(), imode);
    if(!is->good())
      {
        obErrorLog.ThrowError(__FUNCTION__, "Cannot open " + InFilename, obError);
        return false;
      }

    return true;
  }

  ///////////////////////////////////////////////
#ifndef DOXYGEN_SHOULD_SKIP_THIS
/**<pre>
Built-in options for conversion of molecules
Additional options :
-d Delete hydrogens (make implicit)
-h Add hydrogens (make explicit)
-p <pH> Add hydrogens appropriate for this pH
-b Convert dative bonds e.g.[N+]([O-])=O to N(=O)=O
-r Remove all but the largest contiguous fragment
-c Center Coordinates
-C Combine mols in first file with others by name
--filter <filterstring> Filter: convert only when tests are true:\n
--add <list> Add properties from descriptors\n
--delete <list> Delete properties in list\n
--append <list> Append properties or descriptors in list to title:\n
-s\smarts\ Convert only molecules matching SMARTS:\n
-v\smarts\ Convert only molecules NOT matching SMARTS: (not displayed in GUI)\n
--join Join all input molecules into a single output molecule
--separate Output disconnected fragments separately
--property <attrib> <value> add or replace a property (SDF)
--title <title> Add or replace molecule title
--addtotitle <text> Append to title
--writeconformers Output multiple conformers separately
--addindex Append output index to title
</pre>
**/
#endif
  void OBConversion::AddOption(const char* opt, Option_type opttyp, const char* txt)
  {
    //Also updates an option
    if(txt==NULL)
      OptionsArray[opttyp][opt]=string();
    else
      OptionsArray[opttyp][opt]=txt;
  }

  const char* OBConversion::IsOption(const char* opt, Option_type opttyp)
  {
    //Returns NULL if option not found or a pointer to the text if it is
    map<string,string>::iterator pos;
    pos = OptionsArray[opttyp].find(opt);
    if(pos==OptionsArray[opttyp].end())
      return NULL;
    return pos->second.c_str();
  }

  bool OBConversion::RemoveOption(const char* opt, Option_type opttyp)
  {
    return OptionsArray[opttyp].erase(opt)!=0;//true if was there
  }

  void OBConversion::SetOptions(const char* options, Option_type opttyp)
  {
    if(!*options) // "" clears all
    {
      OptionsArray[opttyp].clear();
      return;
    }
    while(*options)
      {
        string ch(1, *options++);
        if(*options=='\"')
          {
            string txt = options+1;
            string::size_type pos = txt.find('\"');
            if(pos==string::npos)
              return; //options is illformed
            txt.erase(pos);
            OptionsArray[opttyp][ch]= txt;
            options += pos+2;
          }
        else
          OptionsArray[opttyp][ch] = string();
      }
  }

  OBConversion::OPAMapType& OBConversion::OptionParamArray(Option_type typ)
  {
    static OPAMapType opa[3];
    return opa[typ];
  }

  void OBConversion::RegisterOptionParam(string name, OBFormat* pFormat,
                                         int numberParams, Option_type typ)
  {
    //Gives error message if the number of parameters conflicts with an existing registration
    map<string,int>::iterator pos;
    pos =	OptionParamArray(typ).find(name);
    if(pos!=OptionParamArray(typ).end())
      {
        if(pos->second!=numberParams)
          {
            string description("API");
            if(pFormat)
              description=pFormat->Description();
            obErrorLog.ThrowError(__FUNCTION__,
                                  "The number of parameters needed by option \"" + name + "\" in "
                                  + description.substr(0,description.find('\n'))
                                  + " differs from an earlier registration.", obError);
            return;
          }
      }
    OptionParamArray(typ)[name] = numberParams;
  }

  int OBConversion::GetOptionParams(string name, Option_type typ)
  {
    //returns the number of parameters registered for the option, or 0 if not found
    map<string,int>::iterator pos;
    pos =	OptionParamArray(typ).find(name);
    if(pos==OptionParamArray(typ).end())
      return 0;
    return pos->second;
  }

  /**
   * Returns the list of supported input format
   */
  std::vector<std::string> OBConversion::GetSupportedInputFormat()
  {
    vector<string> vlist;
    OBPlugin::ListAsVector("formats", "in", vlist);
    return vlist;
  }
  /**
   * Returns the list of supported output format
   */
  std::vector<std::string> OBConversion::GetSupportedOutputFormat()
  {
    vector<string> vlist;
    OBPlugin::ListAsVector("formats", "out", vlist);
    return vlist;
  }

  void OBConversion::ReportNumberConverted(int count, OBFormat* pFormat)
  {
    //Send info message to clog. This constructed from the TargetClassDescription
    //of the specified class (or the output format if not specified).
    //Get the last word on the first line of the description which should
    //be "molecules", "reactions", etc and remove the s if only one object converted
    if(!pFormat)
      pFormat = pOutFormat;
    string objectname(pFormat->TargetClassDescription());
    string::size_type pos = objectname.find('\n');
    if(pos==std::string::npos)
      pos=objectname.size();
    if(count==1) --pos;
    objectname.erase(pos);
    pos = objectname.rfind(' ');
    if(pos==std::string::npos)
      pos=0;
    std::clog << count << objectname.substr(pos) << " converted" << endl;
  }

  void OBConversion::CopyOptions(OBConversion* pSourceConv, Option_type typ)
  {
    if(typ==ALL)
    for(int i=0;i<3;++i)
     OptionsArray[i]=pSourceConv->OptionsArray[i];
    else
     OptionsArray[typ]=pSourceConv->OptionsArray[typ];
  }

  int OBConversion::NumInputObjects()
  {
    istream& ifs = *GetInStream();
    ifs.clear(); //it may have been at eof
    //Save position of the input stream
    streampos pos = ifs.tellg();
    if(!ifs)
      return -1;

    //check that the input format supports SkipObjects()
    if(GetInFormat()->SkipObjects(0, this)==0)
    {
      obErrorLog.ThrowError(__FUNCTION__,
        "Input format does not have a SkipObjects function.", obError);
      return -1;
    }

    //counts objects only between the values of -f and -l options
    int nfirst=1, nlast=numeric_limits<int>::max();
    const char* p;
    if( (p=IsOption("f", GENOPTIONS)) ) // extra parens to indicate truth value
      nfirst=atoi(p);
    if( (p=IsOption("l", GENOPTIONS)) ) // extra parens to indicate truth value
      nlast=atoi(p);

    ifs.seekg(0); //rewind
    //Compressed files currently show an error here.***TAKE CHANCE: RESET ifs****
    ifs.clear();

    OBFormat* pFormat = GetInFormat();
    int count=0;
    //skip each object but stop after nlast objects
    while(ifs && pFormat->SkipObjects(1, this)>0  && count<nlast)
      ++count;

    ifs.clear(); //clear eof
    ifs.seekg(pos); //restore old position

    count -= nfirst-1;
    return count;
  }



  //The following function and typedef are deprecated, and are present only
  //for backward compatibility.
  //Use OBConversion::GetSupportedInputFormat(), OBConversion::GetSupportedOutputFormat(),
  //OBPlugin::List(), OBPlugin::OBPlugin::ListAsVector(),OBPlugin::OBPlugin::ListAsString(),
  //or (in extremis) OBPlugin::PluginIterator instead.

  typedef OBPlugin::PluginIterator Formatpos;

  bool OBConversion::GetNextFormat(Formatpos& itr, const char*& str,OBFormat*& pFormat)
  {

    pFormat = NULL;
    if(str==NULL)
      itr = OBPlugin::Begin("formats");
    else
      itr++;
    if(itr == OBPlugin::End("formats"))
      {
        str=NULL; pFormat=NULL;
        return false;
      }
    static string s;
    s =itr->first;
    pFormat = static_cast<OBFormat*>(itr->second);
    if(pFormat)
      {
        string description(pFormat->Description());
        s += " -- ";
        s += description.substr(0,description.find('\n'));
      }

    if(pFormat->Flags() & NOTWRITABLE) s+=" [Read-only]";
    if(pFormat->Flags() & NOTREADABLE) s+=" [Write-only]";

    str = s.c_str();
    return true;
  }

  /**
   * @example obconversion_readstring.cpp
   * Reading a smiles string.
   */

  /**
   * @example obconversion_readstring.py
   * Reading a smiles string in python.
   */


}//namespace OpenBabel

//! \file obconversion.cpp
//! \brief Implementation of OBFormat and OBConversion classes.<|MERGE_RESOLUTION|>--- conflicted
+++ resolved
@@ -296,19 +296,13 @@
       pOutStream=NULL;
       NeedToFreeOutStream = false;
     }
-<<<<<<< HEAD
-
-    if(pLineEndBuf) {
-    	if(pInStream) pInStream->rdbuf(pLineEndBuf->GetSource()); //restore original buffer
-    	delete pLineEndBuf;
-    }
-    pLineEndBuf=NULL;
-=======
+
     if(pLineEndBuf) {
       if(pInStream) pInStream->rdbuf(pLineEndBuf->GetSource()); //restore original buffer
       delete pLineEndBuf;
     }
->>>>>>> 91f1bfea
+    pLineEndBuf=NULL;
+
   }
   //////////////////////////////////////////////////////
 
