"""Test OpenBabel executables from Python

Note: Python bindings not used

On Windows or Linux, you can run these tests at the commandline
in the build folder with:
"C:\Program Files\CMake 2.6\bin\ctest.exe" -C CTestTestfile.cmake
                                           -R pytest -VV

You could also "chdir" into build/test and run the test file directly:
python ../../test/testbabel.py

In both cases, the test file is run directly from the source folder,
and so you can quickly develop the tests and try them out.
"""

import os
import re
import sys
import unittest

from subprocess import Popen, PIPE

def run_exec(*args):
    """Run one of OpenBabel's executables

    With two arguments (stdin, commandline) it pipes
    the stdin through the executable.

    Example: run_exec("CC(=O)Cl", "babel -ismi -oinchi")

    Return a tuple (stdout, stderr)
    """
    if len(args) == 2:
        text, commandline = args
    elif len(args) == 1:
        text, commandline = "", args[0]
    else:
        raise Exception("One or two arguments expected")
    
    broken = commandline.encode().split()
    exe = executable(broken[0].decode())
    # Note that bufsize = -1 means default buffering
    # Without this, it's unbuffered and it takes 10x longer on MacOSX
    if text:
        p = Popen([exe] + broken[1:], 
                  stdin=PIPE, stdout=PIPE, stderr=PIPE, bufsize=1)
        stdout, stderr = p.communicate(text.encode())
    else:
        p = Popen([exe] + broken[1:], 
                  stdout=PIPE, stderr=PIPE, bufsize=-1)
        stdout, stderr = p.communicate()
    
    return stdout.decode(), stderr.decode()

def executable(name):
    """Return the full path to an executable"""
    suffix = ""
    folder = "bin"
    if sys.platform == "win32":
        suffix = ".exe"
        folder = os.path.join(folder, "Release")
    return os.path.join("..", folder, name + suffix)

def log(text):
    """Convenience function for debugging tests

    The log file (log.txt) is created in build/test
    """
    output = open("log.txt", "a")
    print >> output, text
    output.close()

class BaseTest(unittest.TestCase):
    """A base class for test classes that adds additional
    test methods"""
    
    def canFindExecutable(self, name):
        fullpath = executable(name)
        self.assertTrue(os.path.isfile(fullpath),
                        "'%s' executable not found at %s" % (name, fullpath))
        
    def canFindFile(self, filename):
        self.assertTrue(os.path.isfile(filename),
                        "Cannot find the file '%s'" % filename)

    def getTestFile(self, filename):
        here = sys.path[0]
        fullpath = os.path.join(here, "files", filename)
        self.canFindFile(fullpath)
        return fullpath

    def assertConverted(self, stderr, N):
        """Assert that N molecules were converted."""
        pat = "(-?\d.*) molecule(?:s?) converted"
        lines = stderr.split("\n")
        convertedline =  [line for line in lines if re.match(pat, line)]
        if len(convertedline) == 0:
            self.fail("Cannot find the number of molecules converted")
        conversion_no = int(re.findall(pat, convertedline[0])[0])
        self.assertEqual(N, conversion_no,
                         "Number of molecules converted is %d "
                         "but should be %d" % (conversion_no, N))        

class testOBabel(BaseTest):
    """A series of tests relating to the obabel executable"""
        
    def testSMItoInChI(self):
        self.canFindExecutable("obabel")
        output, error = run_exec("CC(=O)Cl", "obabel -ismi -oinchi")
        self.assertEqual(output.rstrip(), "InChI=1S/C2H3ClO/c1-2(3)4/h1H3")

<<<<<<< HEAD
=======
    def testRSMItoRSMI(self):
        # Check possible combinations of missing rxn components
        data = ["O>N>S", "O>>S", "O>N>", "O>>",
                ">N>S", ">>S", ">>"]
        for rsmi in data:
            output, error = run_exec('obabel -:%s -irsmi -orsmi' % rsmi)
            self.assertEqual(output.rstrip(), rsmi)
        # Check handling of invalid rxn components
        data = ["Noel>N>S", "O>Noel>S", "O>N>Noel"]
        errors = ["reactant", "agent", "product"]
        for rsmi, error in zip(data, errors):
            output, errormsg = run_exec('obabel -:%s -irsmi -orsmi' % rsmi)
            self.assertTrue(error in errormsg)

    def sort(self, rsmi):
        # TODO: Change OBMol.Separate to preserve the order. This
        # function shouldn't be necessary.
        tmp = rsmi.split(">")
        r = ".".join(sorted(tmp[0].split(".")))
        p = ".".join(sorted(tmp[2].split(".")))
        return "%s>%s>%s" % (r, tmp[1], p)

    def testRoundtripThroughRXN(self):
        self.canFindExecutable("obabel")
        data = ["C>N>O", "C>>O", "C.N>>O", "C>>O.N"]
        # TODO - when partial reaction support is merged:
        # ["C>>O", ">>O", "C>>", ">N>", ">>"]
        for rsmi in data:
            output, error = run_exec("obabel -irsmi -:%s -orxn" % rsmi)
            moutput, error = run_exec(output, "obabel -irxn -orsmi")
            self.assertEqual(self.sort(moutput.rstrip()), self.sort(rsmi))
        rsmi = "C>N>O"
        ans = {"agent": "C>N>O",
               "reactant": "C.N>>O",
               "product": "C>>O.N",
               "both": "C.N>>O.N",
               "ignore": "C>>O"}
        for option, result in ans.iteritems():
            output, error = run_exec("obabel -irsmi -:%s -orxn -xG %s" %
                                     (rsmi, option))
            moutput, error = run_exec(output, "obabel -irxn -orsmi")
            self.assertEqual(self.sort(moutput.rstrip()), self.sort(result))

>>>>>>> 19a3c155
if __name__ == "__main__":
    unittest.main()<|MERGE_RESOLUTION|>--- conflicted
+++ resolved
@@ -110,8 +110,6 @@
         output, error = run_exec("CC(=O)Cl", "obabel -ismi -oinchi")
         self.assertEqual(output.rstrip(), "InChI=1S/C2H3ClO/c1-2(3)4/h1H3")
 
-<<<<<<< HEAD
-=======
     def testRSMItoRSMI(self):
         # Check possible combinations of missing rxn components
         data = ["O>N>S", "O>>S", "O>N>", "O>>",
@@ -155,6 +153,5 @@
             moutput, error = run_exec(output, "obabel -irxn -orsmi")
             self.assertEqual(self.sort(moutput.rstrip()), self.sort(result))
 
->>>>>>> 19a3c155
 if __name__ == "__main__":
     unittest.main()